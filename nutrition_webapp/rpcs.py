--- conflicted
+++ resolved
@@ -486,11 +486,7 @@
 #%% Scenario functions and RPCs
 ##################################################################################
 
-<<<<<<< HEAD
-def py_to_js_scen(py_scen, prog_names, proj):
-=======
 def py_to_js_scen(py_scen, prog_names, percentage=True):
->>>>>>> 2b18415e
     ''' Convert a Python to JSON representation of a scenario '''
     settings = nu.Settings()
     attrs = ['name', 'active', 'scen_type']
@@ -503,13 +499,6 @@
         this_spec = {}
         this_spec['name'] = prog_name
         this_spec['included'] = True if prog_name in py_scen.prog_set else False
-        
-        # Trying to get at the elusive Program.base_cov and Program.base_spend attributes
-        print '>>>>>>>>>>>>>>>>.!'
-        print proj.model(-1).prog_info.programs
-        this_spec['basecov'] = 0.0
-        this_spec['basespend'] = 0.0
-        
         this_spec['vals'] = []
         print('================ WORKING  ON %s' % prog_name)
         if this_spec['included']:
@@ -566,7 +555,7 @@
     
     scenario_summaries = []
     for py_scen in proj.scens.values():
-        js_scen = py_to_js_scen(py_scen, proj.dataset().prog_names(), proj)
+        js_scen = py_to_js_scen(py_scen, proj.dataset().prog_names())
         scenario_summaries.append(js_scen)
     
     print('JavaScript scenario info:')
