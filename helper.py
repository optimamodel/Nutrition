#-*- coding: utf-8 -*-
"""
Created on Mon Feb 29 11:35:02 2016

@author: madhura
"""
from copy import deepcopy as dcp

class Helper:
    def __init__(self):
        self.keyList = {}
        self.keyList['timestep'] = 1./12. 
        self.keyList['ages'] = ["<1 month", "1-5 months", "6-11 months", "12-23 months", "24-59 months"]
        self.keyList['birthOutcomes'] = ["Pre-term SGA", "Pre-term AGA", "Term SGA", "Term AGA"]
        self.keyList['wastingList'] = ["normal", "mild", "MAM", "SAM"]
        self.keyList['wastedList'] = ["SAM", "MAM"]
        self.keyList['nonWastedList'] = ["mild", "normal"]
        self.keyList['stuntingList'] = ["normal", "mild", "moderate", "high"]
        self.keyList['breastfeedingList'] = ["exclusive", "predominant", "partial", "none"]
        self.keyList['anemiaList'] = ['anemic', 'not anemic']
        self.keyList['ageGroupSpans'] = [1., 5., 6., 12., 36.] # number of months in each age group
        self.keyList['agingRates'] = [1./1., 1./5., 1./6., 1./12., 1./36.]
        self.keyList['reproductiveAges'] = ['WRA: 15-19 years', 'WRA: 20-29 years', 'WRA: 30-39 years', 'WRA: 40-49 years']
        self.keyList['reproductiveAgingRates'] = [1./5., 1./10., 1./10., 1./10.] # this is in years
        self.keyList['stuntedList'] = ["moderate", "high"]
        self.keyList['lifeExpectancy'] = 83.5
        self.keyList['pregnantWomenAges'] = ["PW: 15-19 years", "PW: 20-29 years", "PW: 30-39 years", "PW: 40-49 years"]
        self.keyList['pregnantWomenAgeSpans'] = [5./35., 10./35., 10./35., 10./35.]
        self.keyList['allPops'] = dcp(self.keyList['ages'])
        self.keyList['allPops'] += self.keyList['pregnantWomenAges'] + self.keyList['reproductiveAges']

    # Going from binary stunting/wasting to four fractions
    # Yes refers to more than 2 standard deviations below the global mean/median
    # in our notes, fractionYes = alpha
    def restratify(self, fractionYes):
        from scipy.stats import norm
        invCDFalpha = norm.ppf(fractionYes)
        fractionHigh     = norm.cdf(invCDFalpha - 1.)
        fractionModerate = fractionYes - norm.cdf(invCDFalpha - 1.)
        fractionMild     = norm.cdf(invCDFalpha + 1.) - fractionYes
        fractionNormal   = 1. - norm.cdf(invCDFalpha + 1.)
        restratification = {}
        restratification["normal"] = fractionNormal
        restratification["mild"] = fractionMild
        restratification["moderate"] = fractionModerate
        restratification["high"] = fractionHigh
        return restratification

    def sumStuntedComponents(self, thingToSum):
        sumStuntedComponents = 0
        for stuntingCat in self.keyList['stuntedList']:
            sumStuntedComponents += thingToSum[stuntingCat]  
        return sumStuntedComponents    

    def makeAgePopSizes(self, inputData):
        numAgeGroups = len(self.keyList['ages'])        
        agePopSizes = [0.]*numAgeGroups
        numGroupsInYear = 3
        numMonthsInYear = sum(self.keyList['ageGroupSpans'][:numGroupsInYear])
        numPopEachMonth = inputData.demographics['number of live births'] / numMonthsInYear
        for i in range(numGroupsInYear):
            agePopSizes[i] = numPopEachMonth * self.keyList['ageGroupSpans'][i]
        numMonthsOlder = sum(self.keyList['ageGroupSpans']) - numMonthsInYear
        numPopOlder = inputData.demographics['population U5'] - inputData.demographics['number of live births']
        numPopEachMonthOlder = numPopOlder / numMonthsOlder
        for i in range(numGroupsInYear,numAgeGroups):
            agePopSizes[i] = numPopEachMonthOlder * self.keyList['ageGroupSpans'][i]
        return agePopSizes

    def makeBoxes(self, thisAgePopSize, ageName, inputData):
        import populations 
        wastingList = self.keyList['wastingList']
        stuntingList = self.keyList['stuntingList']
        breastfeedingList = self.keyList['breastfeedingList']
        allBoxes = {}
        for stuntingCat in stuntingList:
            allBoxes[stuntingCat] = {} 
            for wastingCat in wastingList:
                allBoxes[stuntingCat][wastingCat] = {}
                for breastfeedingCat in breastfeedingList:
                    allBoxes[stuntingCat][wastingCat][breastfeedingCat] = {}
                    for anemiaStatus in self.keyList['anemiaList']:
                        thisPopSize = thisAgePopSize * inputData.stuntingDistribution[ageName][stuntingCat] * inputData.wastingDistribution[ageName][wastingCat] * \
                                      inputData.breastfeedingDistribution[ageName][breastfeedingCat] * inputData.anemiaDistribution[ageName][anemiaStatus] # Assuming independent
                        allBoxes[stuntingCat][wastingCat][breastfeedingCat][anemiaStatus] =  populations.Box(thisPopSize)
        return allBoxes

        
    def makeReproductiveAgeBoxes(self, thisAgePopSize, ageName, inputData):
        import populations
        boxes = {}
        for status in self.keyList['anemiaList']:
             thisPopSize = thisAgePopSize * inputData.anemiaDistribution[ageName][status]
             boxes[status] = populations.Box(thisPopSize)   
        return boxes       

    def makePregnantWomenAgeBoxes(self, thisAgePopSize, ageName, inputData):
        import populations
        boxes = {}
        for anemiaStatus in self.keyList['anemiaList']:
            boxes[anemiaStatus] = {}
            thisPopSize = thisAgePopSize * inputData.anemiaDistribution[ageName][anemiaStatus]
            boxes[anemiaStatus] = populations.Box(thisPopSize)
        return boxes

    def makeAgeCompartments(self, inputData):
        import populations 
        agePopSizes = self.makeAgePopSizes(inputData)
        ages = self.keyList['ages']
        numAgeGroups = len(ages)
        listOfAgeCompartments = []
        for iAge in range(numAgeGroups): # Loop over all age-groups
            ageName  = ages[iAge]
            agingRate = self.keyList['agingRates'][iAge]
            agePopSize = agePopSizes[iAge]
            thisAgeBoxes = self.makeBoxes(agePopSize, ageName, inputData)
            compartment = populations.AgeCompartment(ageName, thisAgeBoxes, agingRate, self.keyList)
            listOfAgeCompartments.append(compartment)
        return listOfAgeCompartments         
        
<<<<<<< HEAD
=======
    def makeWRAAgePopSizes(self, inputData):
        popPW = self.makePregnantWomenAgePopSizes(inputData)        
        popWRA = dcp(inputData.demographics['population reproductive age'])
        ages = self.keyList['reproductiveAges']
        numAgeGroups = len(ages)
        agePopSizes = [0.]*numAgeGroups
        for iAge in range(numAgeGroups):
            ageName  = ages[iAge]
            agePopSizes[iAge] = popWRA[ageName] - popPW[iAge] # population WRA not pregnant 
        return agePopSizes
   
    def makeReproductiveAgeCompartments(self, inputData):
        import populations 
        agePopSizes = self.makeWRAAgePopSizes(inputData)
        ages = self.keyList['reproductiveAges']
        numAgeGroups = len(ages)
        listOfReproductiveAgeCompartments = []
        for iAge in range(numAgeGroups):
            ageName  = ages[iAge]
            agingRate = self.keyList['reproductiveAgingRates'][iAge] # TODO: can probably remove this
            thisAgeBoxes = self.makeReproductiveAgeBoxes(agePopSizes[iAge], ageName, inputData)
            compartment = populations.ReproductiveAgeCompartment(ageName, thisAgeBoxes, agingRate, self.keyList)
            listOfReproductiveAgeCompartments.append(compartment)
        return listOfReproductiveAgeCompartments

    def makePregnantWomenAgePopSizes(self, inputData):
        popPW = dcp(inputData.demographics['number of pregnant women'])
        PWageDistribution = dcp(inputData.PWageDistribution)
        ages = self.keyList['pregnantWomenAges']
        numAgeGroups = len(ages)
        agePopSizes = [0.]*numAgeGroups
        for iAge in range(numAgeGroups):
            ageName = ages[iAge]
            agePopSizes[iAge] = popPW * PWageDistribution[ageName]
        return agePopSizes    
    
    def makePregnantWomenAgeCompartments(self, inputData):
        import populations
        agePopSizes = self.makePregnantWomenAgePopSizes(inputData)
        popPW = dcp(inputData.demographics['number of pregnant women'])
        ages = self.keyList['pregnantWomenAges']
        numAgeGroups = len(ages)
        listOfPregnantWomenAgeCompartments = []
        annualBirths = dcp(inputData.demographics['number of live births'])
        birthRate = annualBirths / popPW
        for iAge in range(numAgeGroups):
            ageName = ages[iAge]
            agingRate = self.keyList['pregnantWomenAgeSpans'][iAge]
            thisAgeBoxes = self.makePregnantWomenAgeBoxes(agePopSizes[iAge], ageName, inputData)
            compartment = populations.PregnantWomenAgeCompartment(ageName, birthRate, thisAgeBoxes, agingRate, self.keyList)
            listOfPregnantWomenAgeCompartments.append(compartment)
        return listOfPregnantWomenAgeCompartments


>>>>>>> 1444710b
    def setupModelDerivedParameters(self, inputData):
        import model 
        import derived 
        import parameters        
        # gaussianise stunting in *data*
        ages = self.keyList['ages']
        for iAge in range(len(ages)):
            ageName = ages[iAge]
            probStunting = self.sumStuntedComponents(inputData.stuntingDistribution[ageName])
            inputData.stuntingDistribution[ageName] = self.restratify(probStunting)
        listOfAgeCompartments = self.makeAgeCompartments(inputData)
        listOfPregnantWomenAgeCompartments = self.makePregnantWomenAgeCompartments(inputData) 
        listOfReproductiveAgeCompartments = self.makeReproductiveAgeCompartments(inputData)
        model = model.Model(listOfPregnantWomenAgeCompartments, listOfAgeCompartments, listOfReproductiveAgeCompartments, self.keyList)
        derived = derived.Derived(inputData, model, self.keyList)
        model.setDerived(derived)
        parameters = parameters.Params(inputData, derived, self.keyList)
        model.setParams(parameters)
        model.updateMortalityRate()
        return model, derived, parameters
                
                
    
    def setupModelSpecificPopsizes(self, inputData, agePopSizes):
        import model 
        import derived 
        import parameters        
        # gaussianise stunting in *data*
        ages = self.keyList['ages']
        for iAge in range(len(ages)):
            ageName = ages[iAge]
            probStunting = self.sumStuntedComponents(inputData.stuntingDistribution[ageName])
            inputData.stuntingDistribution[ageName] = self.restratify(probStunting)
        listOfAgeCompartments = self.makeAgeCompartments(agePopSizes, inputData)
        listOfPregnantWomenAgeCompartments = self.makePregnantWomenAgeCompartments(inputData)
        model = model.Model(listOfPregnantWomenAgeCompartments, listOfAgeCompartments, self.keyList)
        derived = derived.Derived(inputData, model, self.keyList)
        model.setDerived(derived)
        parameters = parameters.Params(inputData, derived, self.keyList)
        model.setParams(parameters)
        model.updateMortalityRate()
        return model, derived, parameters
        
    def setIFASTargetPopWRA(self, spreadsheetData, model, fromModel):
        attendance = spreadsheetData.demographics['school attendance WRA 15-19']
        fracPoor = spreadsheetData.demographics['fraction food insecure (default poor)']
        fracNotPoor = 1.-fracPoor
        fracMalaria = spreadsheetData.demographics['fraction at risk of malaria']
        fracNotMalaria = 1. - fracMalaria
        # get correct population sizes
        if fromModel:
            # if getting target popsize from model instance
            pop15to19 = model.listOfReproductiveAgeCompartments[0].getTotalPopulation()        
            pop20to29 = model.listOfReproductiveAgeCompartments[1].getTotalPopulation()
            pop30to39 = model.listOfReproductiveAgeCompartments[2].getTotalPopulation()
            pop40to49 = model.listOfReproductiveAgeCompartments[3].getTotalPopulation()
            bednetCoverage = model.params.coverage['Long-lasting insecticide-treated bednets']
        else:    
            # if getting initial target pop size
            agePopSizes = self.makeWRAAgePopSizes(spreadsheetData)
            pop15to19 = agePopSizes[0]
            pop20to29 = agePopSizes[1]
            pop30to39 = agePopSizes[2]
            pop40to49 = agePopSizes[3]       
            bednetCoverage = spreadsheetData.coverage['Long-lasting insecticide-treated bednets']
        
        IFASinterventions = [intervention for intervention in spreadsheetData.interventionCompleteList if "IFAS" in intervention]
        targetPopulation= {}
        for intervention in IFASinterventions:
            # get the targetted age groups total number of people
            if "school" in intervention:
                pop = pop15to19 * attendance
            else:
                pop = pop20to29 + pop30to39 + pop40to49 + pop15to19*(1. - attendance)
            # get fraction of poor status: frac1
            if "not poor" in intervention:
                frac1 = fracNotPoor
            else:
                frac1 = fracPoor
            # get fraction targetted by delivery method: frac2
            if "community" in intervention and "not poor" in intervention:
                frac2 = 0.49
            elif "community" in intervention:
                frac2 = 0.7
            elif "hospital" in intervention and "not poor" in intervention:
                frac2 = 0.21
            elif "hospital" in intervention:    
                frac2 = 0.3
            elif "retailer" in intervention and "not poor" in intervention:
                frac2 = 0.3
            else:
                frac2 = 1.0
            # get fraction for malaria or no malaria: frac3
            if "malaria area" in intervention:
                frac3 = fracMalaria
            else:
                frac3 = fracNotMalaria   
            # get fractional reduction for bednet coverage: frac4
            if "malaria area" in intervention and " with bed nets" in intervention:
                frac4 = 1. # used in optimisation so target pop size can be everyone, optimisation will learn not to give more than 1-bednetCoverage
            elif "malaria area" in intervention:
                frac4 = bednetCoverage
            else:
                frac4 = 1.0
            # set target popluation for this intervention
            targetPopulation[intervention] = pop * frac1 * frac2 * frac3 * frac4
        return targetPopulation        
                
                
    def setIFASFractionTargetted(self, attendance, fracPoor, fracMalaria, interventionCompleteList, bednetCoverage):
        fracNotPoor = 1.-fracPoor
        fracNotMalaria = 1. - fracMalaria
        IFASinterventions = [intervention for intervention in interventionCompleteList if "IFAS" in intervention]
        fractionTargeted = {}
        for pop in self.keyList['reproductiveAges']:
            fractionTargeted[pop] = {}
            for intervention in IFASinterventions:
                # get fraction of poor status: frac1
                if "not poor" in intervention:
                    frac1 = fracNotPoor
                else:
                    frac1 = fracPoor
                # get fraction targetted by delivery method: frac2
                if "community" in intervention and "not poor" in intervention:
                    frac2 = 0.49
                elif "community" in intervention:
                    frac2 = 0.7
                elif "hospital" in intervention and "not poor" in intervention:
                    frac2 = 0.21
                elif "hospital" in intervention:    
                    frac2 = 0.3
                elif "retailer" and "not poor" in intervention:
                    frac2 = 0.3
                else:
                    frac2 = 1.0
                # get fraction for malaria or no malaria: frac3
                if "malaria area" in intervention:
                    frac3 = fracMalaria
                else:
                    frac3 = fracNotMalaria   
                # get fractional reduction for bednet coverage: frac4
                if "malaria area" and " with bed nets" in intervention:
                    frac4 = 1.- bednetCoverage # this has to do with probabilities so needs to be 1-bednetCoverage
                elif "malaria area" in intervention:
                    frac4 = bednetCoverage
                else:
                    frac4 = 1.0
                # get fraction of age group targetted: frac5   
                if "school" in intervention and "15-19" in pop:
                    frac5 = attendance
                elif "community" in intervention and "15-19" in pop:
                    frac5 = (1.-attendance)
                elif "community" in intervention and "15-19" not in pop:
                    frac5 = 1.
                elif "hospital" in intervention and "15-19" in pop:
                    frac5 = (1.-attendance)
                elif "hospital" in intervention and "15-19" not in pop:
                    frac5 = 1.
                elif "retailer" in intervention and "15-19" not in pop:
                    frac5 = 1.
                else:
                    frac5 = 0.
                # set fraction targetted for this pop and intervention
                fractionTargeted[pop][intervention] = frac1 * frac2 * frac3 * frac4 * frac5
        return fractionTargeted            <|MERGE_RESOLUTION|>--- conflicted
+++ resolved
@@ -118,63 +118,6 @@
             listOfAgeCompartments.append(compartment)
         return listOfAgeCompartments         
         
-<<<<<<< HEAD
-=======
-    def makeWRAAgePopSizes(self, inputData):
-        popPW = self.makePregnantWomenAgePopSizes(inputData)        
-        popWRA = dcp(inputData.demographics['population reproductive age'])
-        ages = self.keyList['reproductiveAges']
-        numAgeGroups = len(ages)
-        agePopSizes = [0.]*numAgeGroups
-        for iAge in range(numAgeGroups):
-            ageName  = ages[iAge]
-            agePopSizes[iAge] = popWRA[ageName] - popPW[iAge] # population WRA not pregnant 
-        return agePopSizes
-   
-    def makeReproductiveAgeCompartments(self, inputData):
-        import populations 
-        agePopSizes = self.makeWRAAgePopSizes(inputData)
-        ages = self.keyList['reproductiveAges']
-        numAgeGroups = len(ages)
-        listOfReproductiveAgeCompartments = []
-        for iAge in range(numAgeGroups):
-            ageName  = ages[iAge]
-            agingRate = self.keyList['reproductiveAgingRates'][iAge] # TODO: can probably remove this
-            thisAgeBoxes = self.makeReproductiveAgeBoxes(agePopSizes[iAge], ageName, inputData)
-            compartment = populations.ReproductiveAgeCompartment(ageName, thisAgeBoxes, agingRate, self.keyList)
-            listOfReproductiveAgeCompartments.append(compartment)
-        return listOfReproductiveAgeCompartments
-
-    def makePregnantWomenAgePopSizes(self, inputData):
-        popPW = dcp(inputData.demographics['number of pregnant women'])
-        PWageDistribution = dcp(inputData.PWageDistribution)
-        ages = self.keyList['pregnantWomenAges']
-        numAgeGroups = len(ages)
-        agePopSizes = [0.]*numAgeGroups
-        for iAge in range(numAgeGroups):
-            ageName = ages[iAge]
-            agePopSizes[iAge] = popPW * PWageDistribution[ageName]
-        return agePopSizes    
-    
-    def makePregnantWomenAgeCompartments(self, inputData):
-        import populations
-        agePopSizes = self.makePregnantWomenAgePopSizes(inputData)
-        popPW = dcp(inputData.demographics['number of pregnant women'])
-        ages = self.keyList['pregnantWomenAges']
-        numAgeGroups = len(ages)
-        listOfPregnantWomenAgeCompartments = []
-        annualBirths = dcp(inputData.demographics['number of live births'])
-        birthRate = annualBirths / popPW
-        for iAge in range(numAgeGroups):
-            ageName = ages[iAge]
-            agingRate = self.keyList['pregnantWomenAgeSpans'][iAge]
-            thisAgeBoxes = self.makePregnantWomenAgeBoxes(agePopSizes[iAge], ageName, inputData)
-            compartment = populations.PregnantWomenAgeCompartment(ageName, birthRate, thisAgeBoxes, agingRate, self.keyList)
-            listOfPregnantWomenAgeCompartments.append(compartment)
-        return listOfPregnantWomenAgeCompartments
-
-
->>>>>>> 1444710b
     def setupModelDerivedParameters(self, inputData):
         import model 
         import derived 
