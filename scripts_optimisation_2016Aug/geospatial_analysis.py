--- conflicted
+++ resolved
@@ -10,11 +10,7 @@
 sys.path.append(moduleDir)
 import optimisation
 
-<<<<<<< HEAD
 optimiseList = ['deaths'] #['DALYs', 'stunting', 'deaths']
-=======
-optimiseList = ['stunting']  #['DALYs', 'stunting', 'deaths']
->>>>>>> 9f794f41
 extraMoney = 10000000
 
 numModelSteps = 180
@@ -29,7 +25,7 @@
     spreadsheetList.append(spreadsheet)
 
 
-numCores = 14 # need this number times the number of otcomes you're optimising for
+numCores = 7 # need this number times the number of otcomes you're optimising for
 for optimise in optimiseList:
     print 'running GA for:  ', optimise
     
