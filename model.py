# -*- coding: utf-8 -*-
"""
Created on Wed Feb 24 13:43:14 2016

@author: ruthpearson
"""
from __future__ import division

class FertileWomen:
    def __init__(self, birthRate, populationSize):
        self.birthRate = birthRate
        self.populationSize = populationSize

class Box:
    def __init__(self, stuntCat, wasteCat, breastfeedingCat, populationSize, mortalityRate):
        self.stuntCat =  stuntCat
        self.wasteCat = wasteCat
        self.breastfeedingCat = breastfeedingCat
        self.populationSize = populationSize
        self.mortalityRate = mortalityRate
        self.cumulativeDeaths = 0

class AgeCompartment:
    def __init__(self, name, dictOfBoxes, agingRate, keyList):
        self.name = name  
        self.dictOfBoxes = dictOfBoxes
        self.agingRate = agingRate
        self.ages, self.birthOutcomeList, self.wastingList, self.stuntingList, self.breastfeedingList = keyList

    def getTotalPopulation(self):
        sum = 0.
        for stuntingCat in self.stuntingList:
            for wastingCat in self.wastingList:
                for breastfeedingCat in self.breastfeedingList:
                    thisBox = self.dictOfBoxes[stuntingCat][wastingCat][breastfeedingCat] 
                    sum += thisBox.populationSize
        return sum

    def getStuntedFraction(self):
        NumberStunted = 0.
        for stuntingCat in ["moderate", "high"]:
            for wastingCat in self.wastingList:
                for breastfeedingCat in self.breastfeedingList:
                    NumberStunted += self.dictOfBoxes[stuntingCat][wastingCat][breastfeedingCat].populationSize
        NumberTotal = self.getTotalPopulation()
        return float(NumberStunted)/float(NumberTotal)

    def getNumberStunted(self):
        NumberStunted = 0.
        for stuntingCat in ["moderate", "high"]:
            for wastingCat in self.wastingList:
                for breastfeedingCat in self.breastfeedingList:
                    NumberStunted += self.dictOfBoxes[stuntingCat][wastingCat][breastfeedingCat].populationSize
        return NumberStunted


    def getCumulativeDeaths(self):
        sum = 0.
        for stuntingCat in self.stuntingList:
            for wastingCat in self.wastingList:
                for breastfeedingCat in self.breastfeedingList:
                    sum += self.dictOfBoxes[stuntingCat][wastingCat][breastfeedingCat].cumulativeDeaths
        return sum


    def getStuntingDistribution(self):
        totalPop = self.getTotalPopulation()
        returnDict = {}
        for stuntingCat in self.stuntingList:
            returnDict[stuntingCat] = 0.
            for wastingCat in self.wastingList:
                for breastfeedingCat in self.breastfeedingList:
                    returnDict[stuntingCat] += self.dictOfBoxes[stuntingCat][wastingCat][breastfeedingCat].populationSize / totalPop
        return returnDict

    def getWastingDistribution(self):
        totalPop = self.getTotalPopulation()
        returnDict = {}
        for wastingCat in self.wastingList:
            returnDict[wastingCat] = 0.
            for stuntingCat in self.stuntingList:
                for breastfeedingCat in self.breastfeedingList:
                    returnDict[wastingCat] += self.dictOfBoxes[stuntingCat][wastingCat][breastfeedingCat].populationSize / totalPop
        return returnDict

    def getBreastfeedingDistribution(self):
        totalPop = self.getTotalPopulation()
        returnDict = {}
        for breastfeedingCat in self.breastfeedingList:
            returnDict[breastfeedingCat] = 0.
            for wastingCat in self.wastingList:
                for stuntingCat in self.stuntingList:
                    returnDict[breastfeedingCat] += self.dictOfBoxes[stuntingCat][wastingCat][breastfeedingCat].populationSize / totalPop
        return returnDict

    def distribute(self, stuntingDist, wastingDist, breastfeedingDist):
        ageName = self.name
        totalPop = self.getTotalPopulation()
        for stuntingCat in self.stuntingList:
            for wastingCat in self.wastingList:
                for breastfeedingCat in self.breastfeedingList:
                    self.dictOfBoxes[stuntingCat][wastingCat][breastfeedingCat].populationSize = stuntingDist[ageName][stuntingCat] * wastingDist[ageName][wastingCat] * breastfeedingDist[ageName][breastfeedingCat] * totalPop


        
class Model:
    def __init__(self, name, fertileWomen, listOfAgeCompartments, keyList, timestep):
        self.name = name
        self.fertileWomen = fertileWomen
        self.listOfAgeCompartments = listOfAgeCompartments
        self.ages, self.birthOutcomeList, self.wastingList, self.stuntingList, self.breastfeedingList = keyList
        self.timestep = timestep
        self.constants = None
        self.params = None
        import helper as helperCode
        self.helper = helperCode.Helper()
        self.totalStuntingUpdateNeoNatal = 1

        
    def setConstants(self, inputConstants):
        self.constants = inputConstants

       
    def setParams(self, inputParams):
        self.params = inputParams


    def updateCoverages(self, newCoverage):
<<<<<<< HEAD
=======
        # setup dictionaries for updates with default no-update values
        MortalityUpdate={}
        StuntingUpdate={}
        for ageName in self.ages:
            MortalityUpdate[ageName]={}
            StuntingUpdate[ageName]=1.
            for cause in self.params.causesOfDeath:
                MortalityUpdate[ageName][cause] = 1.
        # START LOOP OF INTERVENTIONS
        # Zinc
        redStunting, redMortality = self.params.increaseCoverageOfZinc(newCoverage["Zinc supplementation"])
        for ageName in self.ages:
            StuntingUpdate[ageName] *= 1.-redStunting[ageName]
            for cause in self.params.causesOfDeath:
                MortalityUpdate[ageName][cause] *= 1.-redMortality[ageName][cause]
        # END LOOP OF INTERVENTIONS
        # UPDATE ALL OF THE THINGS COMBINED
        for ageGroup in self.listOfAgeCompartments:
            ageName = ageGroup.name
            oldProbStunting = ageGroup.getStuntedFraction()
            #oldProbStunting = self.params.stuntingDistribution[ageName]["high"] + self.params.stuntingDistribution[ageName]["moderate"]
            # WARNING diarrhoea doesn't appear to work correctly.
            # for the oldest age-group: nobody breastfeeds and RR of diarrhoea is 1 (irrelevant if breastfeeding), but then fracDiarrhea is 1 (for that age-group)
            # and probability of stunting is very high (accounting for ORdiarrhea)
            # is the overall incidenceDiarrhea or ORdiarrhea too high?
            """
            # calculate additional reduction in stunting due to incidence of diarrhoea
            sum = 0.
            for breastfeedingCat in self.breastfeedingList: 
                RDa = self.params.RRdiarrhea[ageName][breastfeedingCat]
                pab  = self.params.breastfeedingDistribution[ageName][breastfeedingCat]
                sum += RDa * pab
            Za = self.params.incidences[ageName]['Diarrhea'] / sum
            RRnot = self.params.RRdiarrhea[ageName]["none"]
            fracDiarrhea = 0.
            for breastfeedingCat in self.breastfeedingList:
                RDa = self.params.RRdiarrhea[ageName][breastfeedingCat]
                beta = 1. - (RRnot-RDa)/(RRnot)
                pab  = self.params.breastfeedingDistribution[ageName][breastfeedingCat]
                fracDiarrhea += beta * pab
            probStuntingIfDiarrhea   = self.constants.fracStuntedIfDiarrhea["dia"][ageName]
            probStuntingIfNoDiarrhea = self.constants.fracStuntedIfDiarrhea["nodia"][ageName]
            newProbStunting = fracDiarrhea*probStuntingIfDiarrhea + (1.-fracDiarrhea)*probStuntingIfNoDiarrhea
            redStuntingViaIncidenceDia = (oldProbStunting - newProbStunting)/oldProbStunting
            StuntingUpdate[ageName] *= 1.-redStuntingViaIncidenceDia
            """
            # now actually update stunting
            newProbStunting = oldProbStunting * StuntingUpdate[ageName]
            self.params.stuntingDistribution[ageName] = self.helper.restratify(newProbStunting)
            totalPop = ageGroup.getTotalPopulation()
            ageGroup.distribute(self.params.stuntingDistribution, self.params.wastingDistribution, self.params.breastfeedingDistribution)
            # update mortalities
            for cause in self.params.causesOfDeath:
                self.constants.underlyingMortalities[ageName][cause] *= MortalityUpdate[ageName][cause]


    def updateCoverages2(self, newCoverage):
>>>>>>> 114abe44
        #newCoverage is a dictionary of coverages by intervention        
        
        # get combined reductions from all interventions
        mortalityUpdate = self.params.getMortalityUpdate(newCoverage)
        stuntingUpdate = self.params.getStuntingUpdate(newCoverage)
        incidenceUpdate = self.params.getIncidenceUpdate(newCoverage)
        
        #apply reductions to each age group
        for ageGroup in self.listOfAgeCompartments:
            ageName = ageGroup.name

            #update mortality            
            for cause in self.params.causesOfDeath:
                self.constants.underlyingMortalities[ageName][cause] *= mortalityUpdate[ageName][cause]        
            self.updateMortalityRate()    
            
            #update stunting    
            oldProbStunting = ageGroup.getStuntedFraction()
            newProbStunting = oldProbStunting * stuntingUpdate[ageName]
            self.params.stuntingDistribution[ageName] = self.helper.restratify(newProbStunting)
            ageGroup.distribute(self.params.stuntingDistribution, self.params.wastingDistribution, self.params.breastfeedingDistribution)
            self.totalStuntingUpdateNeoNatal *= stuntingUpdate['<1 month']
            
            #update incidence
            self.params.incidences[ageName]['Diarrhea'] *= incidenceUpdate[ageName]['Diarrhea']
            #need to add flow on effect here
            
            
            
            
            """
            # calculate additional reduction in stunting due to incidence of diarrhoea
            sum = 0.
            for breastfeedingCat in self.breastfeedingList: 
                RDa = self.params.RRdiarrhea[ageName][breastfeedingCat]
                pab  = self.params.breastfeedingDistribution[ageName][breastfeedingCat]
                sum += RDa * pab
            Za = self.params.incidenceDiarrhea[ageName] / sum
            RRnot = self.params.RRdiarrhea[ageName]["none"]
            fracDiarrhea = 0.
            for breastfeedingCat in self.breastfeedingList:
                RDa = self.params.RRdiarrhea[ageName][breastfeedingCat]
                beta = 1. - (RRnot-RDa)/(RRnot)
                pab  = self.params.breastfeedingDistribution[ageName][breastfeedingCat]
                fracDiarrhea += beta * pab
            probStuntingIfDiarrhea   = self.constants.fracStuntedIfDiarrhea["dia"][ageName]
            probStuntingIfNoDiarrhea = self.constants.fracStuntedIfDiarrhea["nodia"][ageName]
            newProbStunting = fracDiarrhea*probStuntingIfDiarrhea + (1.-fracDiarrhea)*probStuntingIfNoDiarrhea
            redStuntingViaIncidenceDia = (oldProbStunting - newProbStunting)/oldProbStunting
            StuntingUpdate[ageName] *= 1.-redStuntingViaIncidenceDia
            """
            
        
    def updateMortalityRate(self):
        # Newborns first
        ageCompartment = self.listOfAgeCompartments[0]
        age = ageCompartment.name
        for breastfeedingCat in self.breastfeedingList:
            count = 0.
            for cause in self.params.causesOfDeath:
                Rb = self.params.RRBreastfeeding[age][cause][breastfeedingCat]
                for birthoutcome in self.birthOutcomeList:
                    Rbo = self.params.RRdeathByBirthOutcome[cause][birthoutcome]
                    count += Rb * Rbo * self.constants.underlyingMortalities[age][cause]
            for stuntingCat in self.stuntingList:
                for wastingCat in self.wastingList:
                    ageCompartment.dictOfBoxes[stuntingCat][wastingCat][breastfeedingCat].mortalityRate = count
        # over 1 months
        for ageCompartment in self.listOfAgeCompartments[1:]:
            age = ageCompartment.name
            for stuntingCat in self.stuntingList:
                for wastingCat in self.wastingList:
                    for breastfeedingCat in self.breastfeedingList:
                        count = 0.
                        for cause in self.params.causesOfDeath:
                            t1 = self.constants.underlyingMortalities[age][cause]
                            t3 = self.params.RRStunting[age][cause][stuntingCat]
                            t4 = self.params.RRWasting[age][cause][wastingCat]
                            t5 = self.params.RRBreastfeeding[age][cause][breastfeedingCat]
                            count += t1 * t3 * t4 * t5                            
                        ageCompartment.dictOfBoxes[stuntingCat][wastingCat][breastfeedingCat].mortalityRate = count

    

    def applyMortality(self):
        for ageCompartment in self.listOfAgeCompartments:
            for stuntingCat in self.stuntingList:
                for wastingCat in self.wastingList:
                    for breastfeedingCat in self.breastfeedingList:
                        thisBox = ageCompartment.dictOfBoxes[stuntingCat][wastingCat][breastfeedingCat]
                        deaths = thisBox.populationSize * thisBox.mortalityRate * self.timestep
                        thisBox.populationSize -= deaths
                        thisBox.cumulativeDeaths += deaths


    def applyAging(self):
        eps = 1.e-5
        numCompartments = len(self.listOfAgeCompartments)
        # calculate how many people are aging out of each box
        agingOut = [None]*numCompartments
        for ind in range(0, numCompartments):
            thisCompartment = self.listOfAgeCompartments[ind]
            agingOut[ind] = {}
            for wastingCat in self.wastingList:
                agingOut[ind][wastingCat] = {}
                for breastfeedingCat in self.breastfeedingList:
                    agingOut[ind][wastingCat][breastfeedingCat] = {}
                    for stuntingCat in self.stuntingList:
                        thisBox = thisCompartment.dictOfBoxes[stuntingCat][wastingCat][breastfeedingCat] 
                        agingOut[ind][wastingCat][breastfeedingCat][stuntingCat] = thisBox.populationSize * thisCompartment.agingRate #*self.timestep
        # first age group does not have aging in
        newborns = self.listOfAgeCompartments[0]
        for wastingCat in self.wastingList:
            for breastfeedingCat in self.breastfeedingList:
                for stuntingCat in self.stuntingList:
                    newbornBox = newborns.dictOfBoxes[stuntingCat][wastingCat][breastfeedingCat]
                    newbornBox.populationSize -= agingOut[0][wastingCat][breastfeedingCat][stuntingCat]
        # for older age groups, you need to decide if people stayed stunted from previous age group
        for ind in range(1, numCompartments):
            ageName = self.ages[ind]
            younger = self.ages[ind-1]
            thisAgeCompartment = self.listOfAgeCompartments[ind]
            # calculate how many of those aging in from younger age group are stunted (binary)
            numAgingIn = {}
            numAgingIn["notstunted"] = 0.
            numAgingIn["yesstunted"] = 0.
            for prevBF in self.breastfeedingList:
                for prevWT in self.wastingList:
                    numAgingIn["notstunted"] += agingOut[ind-1][prevWT][prevBF]["normal"] + agingOut[ind-1][prevWT][prevBF]["mild"]
                    numAgingIn["yesstunted"] += agingOut[ind-1][prevWT][prevBF]["moderate"] + agingOut[ind-1][prevWT][prevBF]["high"]
            # calculate which of those aging in are moving into a stunted category (4 categories)
            numAgingInStratified = {}
            for stuntingCat in self.stuntingList:
                numAgingInStratified[stuntingCat] = 0.
            for prevStunt in ["yesstunted", "notstunted"]:
                restratifiedProbBecomeStunted = self.helper.restratify(self.constants.probStuntedIfPrevStunted[prevStunt][ageName])
                for stuntingCat in self.stuntingList:
                    numAgingInStratified[stuntingCat] += restratifiedProbBecomeStunted[stuntingCat] * numAgingIn[prevStunt]
            # distribution those aging in amongst those stunting categories but also breastfeeding and wasting
            for wastingCat in self.wastingList:
                paw = self.params.wastingDistribution[ageName][wastingCat]
                for breastfeedingCat in self.breastfeedingList:
                    pab = self.params.breastfeedingDistribution[ageName][breastfeedingCat]
                    for stuntingCat in self.stuntingList:
                        thisBox = thisAgeCompartment.dictOfBoxes[stuntingCat][wastingCat][breastfeedingCat]
                        thisBox.populationSize -= agingOut[ind][wastingCat][breastfeedingCat][stuntingCat]
                        thisBox.populationSize += numAgingInStratified[stuntingCat] * pab * paw



    def applyBirths(self):
        # calculate total number of new babies
        birthRate = self.fertileWomen.birthRate  #WARNING: assuming per pre-determined timestep
        numWomen  = self.fertileWomen.populationSize
        numNewBabies = 170000 #numWomen * birthRate * self.timestep
        # convenient names
        ageCompartment = self.listOfAgeCompartments[0]
        ageName         = ageCompartment.name
        # restratify Stunting
        restratifiedStuntingAtBirth = {}
        for birthOutcome in self.birthOutcomeList:
            restratifiedStuntingAtBirth[birthOutcome] = self.helper.restratify(self.constants.probsStuntingAtBirth[birthOutcome])
        # sum over birth outcome for full stratified stunting fractions, then apply to birth distribution
        stuntingFractions = {}
        for stuntingCat in self.stuntingList:
            stuntingFractions[stuntingCat] = 0.
            for birthOutcome in self.birthOutcomeList:
                stuntingFractions[stuntingCat] += restratifiedStuntingAtBirth[birthOutcome][stuntingCat] * self.params.birthOutcomeDist[birthOutcome]
            for wastingCat in self.wastingList:
                for breastfeedingCat in self.breastfeedingList:
                    ageCompartment.dictOfBoxes[stuntingCat][wastingCat][breastfeedingCat].populationSize += numNewBabies * self.params.wastingDistribution[ageName][wastingCat] * self.params.breastfeedingDistribution[ageName][breastfeedingCat] * stuntingFractions[stuntingCat]

        #now reduce stunting due to interventions
        oldProbStunting = ageCompartment.getStuntedFraction()
        newProbStunting = oldProbStunting * self.totalStuntingUpdateNeoNatal
        self.params.stuntingDistribution[ageName] = self.helper.restratify(newProbStunting)
        ageCompartment.distribute(self.params.stuntingDistribution, self.params.wastingDistribution, self.params.breastfeedingDistribution)



    def updateRiskDistributions(self):
        for ageCompartment in self.listOfAgeCompartments:
            ageName = ageCompartment.name
            self.params.stuntingDistribution[ageName]      = ageCompartment.getStuntingDistribution()
            self.params.wastingDistribution[ageName]       = ageCompartment.getWastingDistribution()
            self.params.breastfeedingDistribution[ageName] = ageCompartment.getBreastfeedingDistribution()


    def moveOneTimeStep(self):
        self.applyMortality() 
        self.applyAging()
        self.applyBirths()
        self.updateRiskDistributions()
<|MERGE_RESOLUTION|>--- conflicted
+++ resolved
@@ -126,66 +126,6 @@
 
 
     def updateCoverages(self, newCoverage):
-<<<<<<< HEAD
-=======
-        # setup dictionaries for updates with default no-update values
-        MortalityUpdate={}
-        StuntingUpdate={}
-        for ageName in self.ages:
-            MortalityUpdate[ageName]={}
-            StuntingUpdate[ageName]=1.
-            for cause in self.params.causesOfDeath:
-                MortalityUpdate[ageName][cause] = 1.
-        # START LOOP OF INTERVENTIONS
-        # Zinc
-        redStunting, redMortality = self.params.increaseCoverageOfZinc(newCoverage["Zinc supplementation"])
-        for ageName in self.ages:
-            StuntingUpdate[ageName] *= 1.-redStunting[ageName]
-            for cause in self.params.causesOfDeath:
-                MortalityUpdate[ageName][cause] *= 1.-redMortality[ageName][cause]
-        # END LOOP OF INTERVENTIONS
-        # UPDATE ALL OF THE THINGS COMBINED
-        for ageGroup in self.listOfAgeCompartments:
-            ageName = ageGroup.name
-            oldProbStunting = ageGroup.getStuntedFraction()
-            #oldProbStunting = self.params.stuntingDistribution[ageName]["high"] + self.params.stuntingDistribution[ageName]["moderate"]
-            # WARNING diarrhoea doesn't appear to work correctly.
-            # for the oldest age-group: nobody breastfeeds and RR of diarrhoea is 1 (irrelevant if breastfeeding), but then fracDiarrhea is 1 (for that age-group)
-            # and probability of stunting is very high (accounting for ORdiarrhea)
-            # is the overall incidenceDiarrhea or ORdiarrhea too high?
-            """
-            # calculate additional reduction in stunting due to incidence of diarrhoea
-            sum = 0.
-            for breastfeedingCat in self.breastfeedingList: 
-                RDa = self.params.RRdiarrhea[ageName][breastfeedingCat]
-                pab  = self.params.breastfeedingDistribution[ageName][breastfeedingCat]
-                sum += RDa * pab
-            Za = self.params.incidences[ageName]['Diarrhea'] / sum
-            RRnot = self.params.RRdiarrhea[ageName]["none"]
-            fracDiarrhea = 0.
-            for breastfeedingCat in self.breastfeedingList:
-                RDa = self.params.RRdiarrhea[ageName][breastfeedingCat]
-                beta = 1. - (RRnot-RDa)/(RRnot)
-                pab  = self.params.breastfeedingDistribution[ageName][breastfeedingCat]
-                fracDiarrhea += beta * pab
-            probStuntingIfDiarrhea   = self.constants.fracStuntedIfDiarrhea["dia"][ageName]
-            probStuntingIfNoDiarrhea = self.constants.fracStuntedIfDiarrhea["nodia"][ageName]
-            newProbStunting = fracDiarrhea*probStuntingIfDiarrhea + (1.-fracDiarrhea)*probStuntingIfNoDiarrhea
-            redStuntingViaIncidenceDia = (oldProbStunting - newProbStunting)/oldProbStunting
-            StuntingUpdate[ageName] *= 1.-redStuntingViaIncidenceDia
-            """
-            # now actually update stunting
-            newProbStunting = oldProbStunting * StuntingUpdate[ageName]
-            self.params.stuntingDistribution[ageName] = self.helper.restratify(newProbStunting)
-            totalPop = ageGroup.getTotalPopulation()
-            ageGroup.distribute(self.params.stuntingDistribution, self.params.wastingDistribution, self.params.breastfeedingDistribution)
-            # update mortalities
-            for cause in self.params.causesOfDeath:
-                self.constants.underlyingMortalities[ageName][cause] *= MortalityUpdate[ageName][cause]
-
-
-    def updateCoverages2(self, newCoverage):
->>>>>>> 114abe44
         #newCoverage is a dictionary of coverages by intervention        
         
         # get combined reductions from all interventions
