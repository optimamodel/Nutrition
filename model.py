--- conflicted
+++ resolved
@@ -182,17 +182,13 @@
 
         # call initialisation of probabilities related to interventions
         self.derived.setProbStuntedIfCovered(self.params.coverage, self.params.stuntingDistribution)
-        self.derived.setProbAnemicIfCovered(self.params.coverage, self.params.anemiaDistribution, self.params.fracAnemicExposedMalaria, self.params.fracAnemicNotPoor, self.params.fracAnemicPoor)
+        self.derived.setProbAnemicIfCovered(self.params.coverage, self.params.anemiaDistribution)
         self.derived.setProbWastedIfCovered(self.params.coverage, self.params.wastingDistribution)
         self.derived.setProbCorrectlyBreastfedIfCovered(self.params.coverage, self.params.breastfeedingDistribution)
         self.derived.setProbStuntedIfDiarrhea(self.params.incidences, self.params.breastfeedingDistribution, self.params.stuntingDistribution)
         self.derived.setProbAnemicIfDiarrhea(self.params.incidences, self.params.breastfeedingDistribution, self.params.anemiaDistribution)
         self.derived.setProbWastedIfDiarrhea(self.params.incidences, self.params.breastfeedingDistribution, self.params.wastingDistribution)
         self.derived.setProbStuntedComplementaryFeeding(self.params.stuntingDistribution, self.params.coverage)
-<<<<<<< HEAD
-=======
-        self.derived.setProbAnemicIfCovered(self.params.coverage, self.params.anemiaDistribution)
->>>>>>> de7a2043
 
         # add all constraints to coverages
         constrainedCoverage = self.params.addCoverageConstraints(newCoverage, self.listOfAgeCompartments, self.listOfReproductiveAgeCompartments)
@@ -201,12 +197,8 @@
         # get combined reductions from all interventions
         mortalityUpdate = self.params.getMortalityUpdate(newCoverage)
         stuntingUpdate = self.params.getStuntingUpdate(newCoverage)
-<<<<<<< HEAD
-        anemiaUpdate, malariaReduction, poorReduction, notPoorReduction = self.params.getAnemiaUpdate(newCoverage)
+        anemiaUpdate = self.params.getAnemiaUpdate(newCoverage, self.thisHelper)
         wastingUpdate = self.params.getWastingUpdate(newCoverage)
-=======
-        anemiaUpdate = self.params.getAnemiaUpdate(newCoverage, self.thisHelper)
->>>>>>> de7a2043
         incidenceUpdate = self.params.getIncidenceUpdate(newCoverage)
         birthUpdate = self.params.getBirthOutcomeUpdate(newCoverage)
         newFracCorrectlyBreastfed = self.params.getAppropriateBFNew(newCoverage)
@@ -241,19 +233,19 @@
             SumAfter = self.derived.getDiarrheaRiskSum(ageName, self.params.breastfeedingDistribution)
             self.params.incidences[ageName]['Diarrhea'] *= SumAfter / SumBefore # update incidence of diarrhea
         beta = self.derived.getFracDiarrheaFixedZ()
-        stuntingUpdateDueToBreastfeeding, dummyAnemia = self.params.getUpdatesDueToIncidence(beta)
+        stuntingUpdateDueToBreastfeeding, dummyAnemia, dummyWasting = self.params.getUpdatesDueToIncidence(beta) # TODO: may want to include impact breastfeeding on wasting
 
         # DIARRHEA AND WASTING INCIDENCE
         incidencesBefore = {}
         incidencesAfter = {}
         for condition in ['Diarrhea', 'Wasting (moderate)', 'Wasting (high)']:
-            incidencesAfter[condition] = {}
+            incidencesBefore[condition] = {}
             incidencesAfter[condition] = {}
             for ageGroup in self.listOfAgeCompartments:
                 ageName = ageGroup.name
-                incidencesBefore[condition][ageName] = self.params.incidences[condition][ageName]
-                self.params.incidences[condition][ageName] *= incidenceUpdate[condition][ageName]
-                incidencesAfter[condition][ageName] = self.params.incidences[condition][ageName]
+                incidencesBefore[condition][ageName] = self.params.incidences[ageName][condition]
+                self.params.incidences[ageName][condition] *= incidenceUpdate[ageName][condition]
+                incidencesAfter[condition][ageName] = self.params.incidences[ageName][condition]
         # diarrhea
         diaIncidenceBefore = incidencesBefore['Diarrhea']
         diaIncidenceAfter = incidencesAfter['Diarrhea']
@@ -523,8 +515,7 @@
         restratifiedWastingAtBirth = {}
         for outcome in self.birthOutcomes:
             totalProbStunted = self.derived.probStuntedAtBirth[outcome] * self.derived.stuntingUpdateAfterInterventions['<1 month']
-<<<<<<< HEAD
-            restratifiedStuntingAtBirth[outcome] = self.helper.restratify(totalProbStunted)
+            restratifiedStuntingAtBirth[outcome] = self.thisHelper.restratify(totalProbStunted)
             restratifiedWastingAtBirth[outcome] = {}
             totalProbWasted = 0.
             # distribute proportions for wasting categories
@@ -534,13 +525,9 @@
                 totalProbWasted += probWastedThisCat
             # normality constraint on non-wasted proportions
             for nonWastingCat in self.nonWastedList:
-                wastingDist = self.helper.restratify(totalProbWasted)
+                wastingDist = self.thisHelper.restratify(totalProbWasted)
                 restratifiedWastingAtBirth[outcome][nonWastingCat] = wastingDist[nonWastingCat]
         # sum over birth outcome for full stratified stunting and wasting fractions, then apply to birth distribution
-=======
-            restratifiedStuntingAtBirth[outcome] = self.thisHelper.restratify(totalProbStunted)
-        # sum over birth outcome for full stratified stunting fractions, then apply to birth distribution
->>>>>>> de7a2043
         stuntingFractions = {}
         wastingFractions = {}
         for wastingCat in self.wastingList:
