# -*- coding: utf-8 -*-
"""
Created on Wed Feb 24 13:43:14 2016

@author: ruthpearson
"""
from __future__ import division

class FertileWomen:
    def __init__(self, birthRate, populationSize, annualPercentPopGrowth):
        self.birthRate = birthRate
        self.populationSize = populationSize
        self.annualPercentPopGrowth = annualPercentPopGrowth
        
class Box:
    def __init__(self, stuntCat, wasteCat, breastfeedingCat, populationSize, mortalityRate):
        self.stuntCat =  stuntCat
        self.wasteCat = wasteCat
        self.breastfeedingCat = breastfeedingCat
        self.populationSize = populationSize
        self.mortalityRate = mortalityRate
        self.cumulativeDeaths = 0

class AgeCompartment:
    def __init__(self, name, dictOfBoxes, agingRate, keyList):
        self.name = name  
        self.dictOfBoxes = dictOfBoxes
        self.agingRate = agingRate
        self.ages, self.birthOutcomeList, self.wastingList, self.stuntingList, self.breastfeedingList = keyList

    def getTotalPopulation(self):
        totalSum = 0.
        for stuntingCat in self.stuntingList:
            for wastingCat in self.wastingList:
                for breastfeedingCat in self.breastfeedingList:
                    thisBox = self.dictOfBoxes[stuntingCat][wastingCat][breastfeedingCat] 
                    totalSum += thisBox.populationSize
        return totalSum

    def getStuntedFraction(self):
        NumberStunted = 0.
        for stuntingCat in ["moderate", "high"]:
            for wastingCat in self.wastingList:
                for breastfeedingCat in self.breastfeedingList:
                    NumberStunted += self.dictOfBoxes[stuntingCat][wastingCat][breastfeedingCat].populationSize
        NumberTotal = self.getTotalPopulation()
        return float(NumberStunted)/float(NumberTotal)

    def getNumberStunted(self):
        NumberStunted = 0.
        for stuntingCat in ["moderate", "high"]:
            for wastingCat in self.wastingList:
                for breastfeedingCat in self.breastfeedingList:
                    NumberStunted += self.dictOfBoxes[stuntingCat][wastingCat][breastfeedingCat].populationSize
        return NumberStunted


    def getCumulativeDeaths(self):
        totalSum = 0.
        for stuntingCat in self.stuntingList:
            for wastingCat in self.wastingList:
                for breastfeedingCat in self.breastfeedingList:
                    totalSum += self.dictOfBoxes[stuntingCat][wastingCat][breastfeedingCat].cumulativeDeaths
        return totalSum


    def getStuntingDistribution(self):
        totalPop = self.getTotalPopulation()
        returnDict = {}
        for stuntingCat in self.stuntingList:
            returnDict[stuntingCat] = 0.
            for wastingCat in self.wastingList:
                for breastfeedingCat in self.breastfeedingList:
                    returnDict[stuntingCat] += self.dictOfBoxes[stuntingCat][wastingCat][breastfeedingCat].populationSize / totalPop
        return returnDict

    def getWastingDistribution(self):
        totalPop = self.getTotalPopulation()
        returnDict = {}
        for wastingCat in self.wastingList:
            returnDict[wastingCat] = 0.
            for stuntingCat in self.stuntingList:
                for breastfeedingCat in self.breastfeedingList:
                    returnDict[wastingCat] += self.dictOfBoxes[stuntingCat][wastingCat][breastfeedingCat].populationSize / totalPop
        return returnDict

    def getBreastfeedingDistribution(self):
        totalPop = self.getTotalPopulation()
        returnDict = {}
        for breastfeedingCat in self.breastfeedingList:
            returnDict[breastfeedingCat] = 0.
            for wastingCat in self.wastingList:
                for stuntingCat in self.stuntingList:
                    returnDict[breastfeedingCat] += self.dictOfBoxes[stuntingCat][wastingCat][breastfeedingCat].populationSize / totalPop
        return returnDict

    def getNumberAppropriatelyBreastfed(self,practice):
        NumberAppropriatelyBreastfed = 0.
        for stuntingCat in self.stuntingList:
            for wastingCat in self.wastingList:
                NumberAppropriatelyBreastfed += self.dictOfBoxes[stuntingCat][wastingCat][practice].populationSize
        return NumberAppropriatelyBreastfed

    def distribute(self, stuntingDist, wastingDist, breastfeedingDist):
        ageName = self.name
        totalPop = self.getTotalPopulation()
        for stuntingCat in self.stuntingList:
            for wastingCat in self.wastingList:
                for breastfeedingCat in self.breastfeedingList:
                    self.dictOfBoxes[stuntingCat][wastingCat][breastfeedingCat].populationSize = stuntingDist[ageName][stuntingCat] * wastingDist[ageName][wastingCat] * breastfeedingDist[ageName][breastfeedingCat] * totalPop


        
class Model:
    def __init__(self, name, fertileWomen, listOfAgeCompartments, keyList, timestep):
        self.name = name
        self.fertileWomen = fertileWomen
        self.listOfAgeCompartments = listOfAgeCompartments
        self.ages, self.birthOutcomeList, self.wastingList, self.stuntingList, self.breastfeedingList = keyList
        self.timestep = timestep
        self.itime = 0
        self.constants = None
        self.params = None
        import helper as helperCode
        self.helper = helperCode.Helper()
<<<<<<< HEAD
        
=======
        self.cumulativeAgingOutStunted = 0

>>>>>>> 94afa7fb
        
    def setConstants(self, inputConstants):
        self.constants = inputConstants

       
    def setParams(self, inputParams):
        self.params = inputParams

    def getTotalCumulativeDeaths(self):
        totalCumulativeDeaths = 0
        for ageGroup in self.listOfAgeCompartments:
            totalCumulativeDeaths += ageGroup.getCumulativeDeaths()
        return totalCumulativeDeaths
        
    def getCumulativeAgingOutStunted(self):
        return self.cumulativeAgingOutStunted

    def updateCoverages(self, newCoverage):
        #newCoverage is a dictionary of coverages by intervention        
        
        # call initialisation of probabilities related to interventions
        self.constants.getProbStuntedIfCoveredByIntervention(self.params.interventionCoverages, self.params.stuntingDistribution)
        self.constants.getProbAppropriatelyBreastfedIfCoveredByIntervention(self.params.interventionCoverages, self.params.breastfeedingDistribution)        
        self.constants.getFracStuntedIfDiarrhea(self.params.incidences, self.params.breastfeedingDistribution, self.params.stuntingDistribution)        
        self.constants.getProbsStuntingComplementaryFeeding(self.params.stuntingDistribution, self.params.interventionCoverages)        
        
        # get combined reductions from all interventions
        mortalityUpdate = self.params.getMortalityUpdate(newCoverage)
        stuntingUpdate = self.params.getStuntingUpdate(newCoverage)
        incidenceUpdate = self.params.getIncidenceUpdate(newCoverage)
        birthUpdate = self.params.getBirthOutcomeUpdate(newCoverage)
        appropriatebfFracNew = self.params.getAppropriateBFNew(newCoverage)
        stuntingUpdateComplementaryFeeding = self.params.getStuntingUpdateComplementaryFeeding(newCoverage)
        
        # MORTALITY
        for ageGroup in self.listOfAgeCompartments:
            ageName = ageGroup.name
            #update mortality            
            for cause in self.params.causesOfDeath:
                self.constants.underlyingMortalities[ageName][cause] *= mortalityUpdate[ageName][cause]        
            
        # BREASTFEEDING
        for ageGroup in self.listOfAgeCompartments:
            ageName = ageGroup.name
            SumBefore = self.constants.getDiarrheaRiskSum(ageName, self.params.breastfeedingDistribution)
            appropriatePractice = self.params.ageAppropriateBreastfeeding[ageName]
            totalPop = ageGroup.getTotalPopulation()
            numAppropriateBefore    = ageGroup.getNumberAppropriatelyBreastfed(appropriatePractice)
            numAppropriateAfter     = totalPop * appropriatebfFracNew[ageName]
            numShifting           = numAppropriateAfter - numAppropriateBefore
            numNotAppropriateBefore = totalPop - numAppropriateBefore
            fracShiftingNotAppropriate = 0.
            if numNotAppropriateBefore > 0.01:
                fracShiftingNotAppropriate = numShifting / numNotAppropriateBefore
            self.params.breastfeedingDistribution[ageName][appropriatePractice] = appropriatebfFracNew[ageName]
            BFlistNotAppropriate = [cat for cat in self.breastfeedingList if cat!=appropriatePractice]
            for cat in BFlistNotAppropriate:
                self.params.breastfeedingDistribution[ageName][cat] *= 1. - fracShiftingNotAppropriate
            ageGroup.distribute(self.params.stuntingDistribution, self.params.wastingDistribution, self.params.breastfeedingDistribution)
            SumAfter = self.constants.getDiarrheaRiskSum(ageName, self.params.breastfeedingDistribution)
            self.params.incidences[ageName]['Diarrhea'] = self.params.incidences[ageName]['Diarrhea'] / SumBefore * SumAfter

        # INCIDENCE
        incidencesBefore = {}
        incidencesAfter = {}  
        for ageGroup in self.listOfAgeCompartments:
            ageName = ageGroup.name
            #update incidence
            incidencesBefore[ageName] = self.params.incidences[ageName]['Diarrhea']
            self.params.incidences[ageName]['Diarrhea'] *= incidenceUpdate[ageName]['Diarrhea']
            incidencesAfter[ageName] = self.params.incidences[ageName]['Diarrhea']
        # get flow on effect to stunting due to changing incidence
        # WARNING since incidences have been updated by breastfeeding, then the following two lines should have params.breastfeedingDist
        Z0 = self.constants.getZa(incidencesBefore, self.params.breastfeedingDistribution)
        Zt = self.constants.getZa(incidencesAfter,  self.params.breastfeedingDistribution)
        #Z0 = self.constants.getZa(incidencesBefore, self.constants.data.breastfeedingDistribution)
        #Zt = self.constants.getZa(incidencesAfter,  self.constants.data.breastfeedingDistribution)
        beta = self.constants.getBetaGivenZ0AndZt(Z0, Zt)
        stuntingUpdateDueToIncidence = self.params.getIncidenceStuntingUpdateGivenBeta(beta)
        
        # STUNTING
        for ageGroup in self.listOfAgeCompartments:
            ageName = ageGroup.name
            totalUpdate = stuntingUpdate[ageName] * stuntingUpdateDueToIncidence[ageName] * stuntingUpdateComplementaryFeeding[ageName]
            #save total stunting update for use in apply births and apply aging
            self.constants.stuntingUpdateAfterInterventions[ageName] *= totalUpdate
            #update stunting    
            oldProbStunting = ageGroup.getStuntedFraction()
            newProbStunting = oldProbStunting * totalUpdate
            self.params.stuntingDistribution[ageName] = self.helper.restratify(newProbStunting)
            ageGroup.distribute(self.params.stuntingDistribution, self.params.wastingDistribution, self.params.breastfeedingDistribution)
            
        # BIRTH OUTCOME
        for outcome in self.birthOutcomeList:
            self.params.birthOutcomeDist[outcome] *= birthUpdate[outcome]
        self.params.birthOutcomeDist['Term AGA'] = 1 - (self.params.birthOutcomeDist['Pre-term SGA'] + self.params.birthOutcomeDist['Pre-term AGA'] + self.params.birthOutcomeDist['Term SGA'])    
            
        # UPDATE MORTALITY AFTER HAVING CHANGED: underlyingMortality and birthOutcomeDist
        self.updateMortalityRate()    

        # set newCoverages as the coverages in interventions
        self.params.interventionCoverages = newCoverage

            
            
    def updateMortalityRate(self):
        # Newborns first
        ageCompartment = self.listOfAgeCompartments[0]
        age = ageCompartment.name
        for breastfeedingCat in self.breastfeedingList:
            count = 0.
            for cause in self.params.causesOfDeath:
                Rb = self.params.RRBreastfeeding[age][cause][breastfeedingCat]
                for outcome in self.birthOutcomeList:
                    pbo = self.params.birthOutcomeDist[outcome]
                    Rbo = self.params.RRdeathByBirthOutcome[cause][outcome]
                    count += Rb * pbo * Rbo * self.constants.underlyingMortalities[age][cause]
            for stuntingCat in self.stuntingList:
                for wastingCat in self.wastingList:
                    ageCompartment.dictOfBoxes[stuntingCat][wastingCat][breastfeedingCat].mortalityRate = count
        # over 1 months
        for ageCompartment in self.listOfAgeCompartments[1:]:
            age = ageCompartment.name
            for stuntingCat in self.stuntingList:
                for wastingCat in self.wastingList:
                    for breastfeedingCat in self.breastfeedingList:
                        count = 0.
                        for cause in self.params.causesOfDeath:
                            t1 = self.constants.underlyingMortalities[age][cause]
                            t2 = self.params.RRStunting[age][cause][stuntingCat]
                            t3 = self.params.RRWasting[age][cause][wastingCat]
                            t4 = self.params.RRBreastfeeding[age][cause][breastfeedingCat]
                            count += t1 * t2 * t3 * t4                            
                        ageCompartment.dictOfBoxes[stuntingCat][wastingCat][breastfeedingCat].mortalityRate = count

    

    def applyMortality(self):
        for ageCompartment in self.listOfAgeCompartments:
            for stuntingCat in self.stuntingList:
                for wastingCat in self.wastingList:
                    for breastfeedingCat in self.breastfeedingList:
                        thisBox = ageCompartment.dictOfBoxes[stuntingCat][wastingCat][breastfeedingCat]
                        deaths = thisBox.populationSize * thisBox.mortalityRate * self.timestep
                        thisBox.populationSize -= deaths
                        thisBox.cumulativeDeaths += deaths


    def applyAging(self):
        numCompartments = len(self.listOfAgeCompartments)
        # calculate how many people are aging out of each box
        agingOut = [None]*numCompartments
        countAgingOutStunted = 0
        for ind in range(0, numCompartments):
            thisCompartment = self.listOfAgeCompartments[ind]
            agingOut[ind] = {}
            for wastingCat in self.wastingList:
                agingOut[ind][wastingCat] = {}
                for breastfeedingCat in self.breastfeedingList:
                    agingOut[ind][wastingCat][breastfeedingCat] = {}
                    for stuntingCat in self.stuntingList:
                        thisBox = thisCompartment.dictOfBoxes[stuntingCat][wastingCat][breastfeedingCat] 
                        agingOut[ind][wastingCat][breastfeedingCat][stuntingCat] = thisBox.populationSize * thisCompartment.agingRate #*self.timestep
                    # count only the people in the last age group who are aging out of the model stunted
                    if ind == numCompartments - 1: 
                        countAgingOutStunted += agingOut[ind][wastingCat][breastfeedingCat]['high'] + agingOut[ind][wastingCat][breastfeedingCat]['moderate']
        self.cumulativeAgingOutStunted += countAgingOutStunted                
        # first age group does not have aging in
        newborns = self.listOfAgeCompartments[0]
        for wastingCat in self.wastingList:
            for breastfeedingCat in self.breastfeedingList:
                for stuntingCat in self.stuntingList:
                    newbornBox = newborns.dictOfBoxes[stuntingCat][wastingCat][breastfeedingCat]
                    newbornBox.populationSize -= agingOut[0][wastingCat][breastfeedingCat][stuntingCat]
        # for older age groups, you need to decide if people stayed stunted from previous age group
        for ind in range(1, numCompartments):
            ageName = self.ages[ind]
            thisAgeCompartment = self.listOfAgeCompartments[ind]
            # calculate how many of those aging in from younger age group are stunted (binary)
            numAgingIn = {}
            numAgingIn["notstunted"] = 0.
            numAgingIn["yesstunted"] = 0.
            for prevBF in self.breastfeedingList:
                for prevWT in self.wastingList:
                    numAgingIn["notstunted"] += agingOut[ind-1][prevWT][prevBF]["normal"] + agingOut[ind-1][prevWT][prevBF]["mild"]
                    numAgingIn["yesstunted"] += agingOut[ind-1][prevWT][prevBF]["moderate"] + agingOut[ind-1][prevWT][prevBF]["high"]
            # calculate which of those aging in are moving into a stunted category (4 categories)
            numAgingInStratified = {}
            for stuntingCat in self.stuntingList:
                numAgingInStratified[stuntingCat] = 0.
            for prevStunt in ["yesstunted", "notstunted"]:
                totalProbStunt = self.constants.probStuntedIfPrevStunted[prevStunt][ageName] * self.constants.stuntingUpdateAfterInterventions[ageName]
                restratifiedProbBecomeStunted = self.helper.restratify(totalProbStunt)
                for stuntingCat in self.stuntingList:
                    numAgingInStratified[stuntingCat] += restratifiedProbBecomeStunted[stuntingCat] * numAgingIn[prevStunt]
            # distribute those aging in amongst those stunting categories but also breastfeeding and wasting
            for wastingCat in self.wastingList:
                paw = self.params.wastingDistribution[ageName][wastingCat]
                for breastfeedingCat in self.breastfeedingList:
                    pab = self.params.breastfeedingDistribution[ageName][breastfeedingCat]
                    for stuntingCat in self.stuntingList:
                        thisBox = thisAgeCompartment.dictOfBoxes[stuntingCat][wastingCat][breastfeedingCat]
                        thisBox.populationSize -= agingOut[ind][wastingCat][breastfeedingCat][stuntingCat]
                        thisBox.populationSize += numAgingInStratified[stuntingCat] * pab * paw

            # gaussianise
            stuntingDistributionNow = thisAgeCompartment.getStuntingDistribution()            
            probStunting = stuntingDistributionNow['high'] + stuntingDistributionNow['moderate']
            self.params.stuntingDistribution[ageName] = self.helper.restratify(probStunting)
            thisAgeCompartment.distribute(self.params.stuntingDistribution, self.params.wastingDistribution, self.params.breastfeedingDistribution)


    def applyBirths(self):
        # calculate total number of new babies
        birthRate = self.fertileWomen.birthRate  #WARNING: assuming per pre-determined timestep
        numWomen  = self.fertileWomen.populationSize
        numNewBabies = numWomen * birthRate * self.timestep
        self.fertileWomen.populationSize *= (1.+self.fertileWomen.annualPercentPopGrowth*self.timestep)
        # convenient names
        ageCompartment = self.listOfAgeCompartments[0]
        ageName         = ageCompartment.name
        # restratify Stunting
        restratifiedStuntingAtBirth = {}
        for outcome in self.birthOutcomeList:
            restratifiedStuntingAtBirth[outcome] = self.helper.restratify(self.constants.probsStuntingAtBirth[outcome])
        # sum over birth outcome for full stratified stunting fractions, then apply to birth distribution
        stuntingFractions = {}
        for stuntingCat in self.stuntingList:
            stuntingFractions[stuntingCat] = 0.
            for outcome in self.birthOutcomeList:
                stuntingFractions[stuntingCat] += restratifiedStuntingAtBirth[outcome][stuntingCat] * self.params.birthOutcomeDist[outcome]
            for wastingCat in self.wastingList:
                for breastfeedingCat in self.breastfeedingList:
                    ageCompartment.dictOfBoxes[stuntingCat][wastingCat][breastfeedingCat].populationSize += numNewBabies * self.params.wastingDistribution[ageName][wastingCat] * self.params.breastfeedingDistribution[ageName][breastfeedingCat] * stuntingFractions[stuntingCat]

        #now reduce stunting due to interventions
        oldProbStunting = ageCompartment.getStuntedFraction()
        newProbStunting = oldProbStunting * self.constants.stuntingUpdateAfterInterventions['<1 month']
        self.params.stuntingDistribution[ageName] = self.helper.restratify(newProbStunting)
        ageCompartment.distribute(self.params.stuntingDistribution, self.params.wastingDistribution, self.params.breastfeedingDistribution)

    def applyAgingAndBirths(self):
        # aging must happen before births
        self.applyAging()
        self.applyBirths()

    def updateRiskDistributions(self):
        for ageCompartment in self.listOfAgeCompartments:
            ageName = ageCompartment.name
            self.params.stuntingDistribution[ageName]      = ageCompartment.getStuntingDistribution()
            self.params.wastingDistribution[ageName]       = ageCompartment.getWastingDistribution()
            self.params.breastfeedingDistribution[ageName] = ageCompartment.getBreastfeedingDistribution()


    def moveOneTimeStep(self):
        self.applyMortality() 
        self.applyAgingAndBirths()
        self.updateRiskDistributions()
        self.itime += 1
<|MERGE_RESOLUTION|>--- conflicted
+++ resolved
@@ -123,12 +123,7 @@
         self.params = None
         import helper as helperCode
         self.helper = helperCode.Helper()
-<<<<<<< HEAD
-        
-=======
         self.cumulativeAgingOutStunted = 0
-
->>>>>>> 94afa7fb
         
     def setConstants(self, inputConstants):
         self.constants = inputConstants
