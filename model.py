# -*- coding: utf-8 -*-
"""
Created on Wed Feb 24 13:43:14 2016

@author: ruthpearson
"""
from __future__ import division
from copy import deepcopy as dcp

<<<<<<< HEAD
class PregnantWomen:
    def __init__(self, birthRate, populationSize, annualGrowth):
        self.birthRate = birthRate
        self.populationSize = populationSize
        self.annualGrowth = annualGrowth
        
class Box:
    def __init__(self, populationSize):
        self.populationSize = populationSize
        self.mortalityRate = None
        self.cumulativeDeaths = 0


class AgeCompartment:
    def __init__(self, name, dictOfBoxes, agingRate, keyList):
        self.name = name  
        self.dictOfBoxes = dcp(dictOfBoxes)
        self.agingRate = agingRate
        for key in keyList.keys():
            setattr(self, key, keyList[key])

    def getTotalPopulation(self):
        totalSum = 0.
        for stuntingCat in self.stuntingList:
            for wastingCat in self.wastingList:
                for breastfeedingCat in self.breastfeedingList:
                    thisBox = self.dictOfBoxes[stuntingCat][wastingCat][breastfeedingCat] 
                    totalSum += thisBox.populationSize
        return totalSum

    def getStuntedFraction(self):
        NumberStunted = 0.
        for stuntingCat in ["moderate", "high"]:
            for wastingCat in self.wastingList:
                for breastfeedingCat in self.breastfeedingList:
                    NumberStunted += self.dictOfBoxes[stuntingCat][wastingCat][breastfeedingCat].populationSize
        NumberTotal = self.getTotalPopulation()
        return float(NumberStunted)/float(NumberTotal)

    def getNumberStunted(self):
        NumberStunted = 0.
        for stuntingCat in ["moderate", "high"]:
            for wastingCat in self.wastingList:
                for breastfeedingCat in self.breastfeedingList:
                    NumberStunted += self.dictOfBoxes[stuntingCat][wastingCat][breastfeedingCat].populationSize
        return NumberStunted
        
    def getNumberNotStunted(self):
        numberNotStunted = 0.
        for stuntingCat in ["normal", "mild"]:
            for wastingCat in self.wastingList:
                for breastfeedingCat in self.breastfeedingList:
                     numberNotStunted += self.dictOfBoxes[stuntingCat][wastingCat][breastfeedingCat].populationSize
        return numberNotStunted             

    def getCumulativeDeaths(self):
        totalSum = 0.
        for stuntingCat in self.stuntingList:
            for wastingCat in self.wastingList:
                for breastfeedingCat in self.breastfeedingList:
                    totalSum += self.dictOfBoxes[stuntingCat][wastingCat][breastfeedingCat].cumulativeDeaths
        return totalSum

    def getStuntingDistribution(self):
        totalPop = self.getTotalPopulation()
        returnDict = {}
        for stuntingCat in self.stuntingList:
            returnDict[stuntingCat] = 0.
            for wastingCat in self.wastingList:
                for breastfeedingCat in self.breastfeedingList:
                    returnDict[stuntingCat] += self.dictOfBoxes[stuntingCat][wastingCat][breastfeedingCat].populationSize / totalPop
        return returnDict

    def getWastingDistribution(self):
        totalPop = self.getTotalPopulation()
        returnDict = {}
        for wastingCat in self.wastingList:
            returnDict[wastingCat] = 0.
            for stuntingCat in self.stuntingList:
                for breastfeedingCat in self.breastfeedingList:
                    returnDict[wastingCat] += self.dictOfBoxes[stuntingCat][wastingCat][breastfeedingCat].populationSize / totalPop
        return returnDict

    def getBreastfeedingDistribution(self):
        totalPop = self.getTotalPopulation()
        returnDict = {}
        for breastfeedingCat in self.breastfeedingList:
            returnDict[breastfeedingCat] = 0.
            for wastingCat in self.wastingList:
                for stuntingCat in self.stuntingList:
                    returnDict[breastfeedingCat] += self.dictOfBoxes[stuntingCat][wastingCat][breastfeedingCat].populationSize / totalPop
        return returnDict

    def getNumberCorrectlyBreastfed(self,practice):
        NumberCorrectlyBreastfed = 0.
        for stuntingCat in self.stuntingList:
            for wastingCat in self.wastingList:
                NumberCorrectlyBreastfed += self.dictOfBoxes[stuntingCat][wastingCat][practice].populationSize
        return NumberCorrectlyBreastfed

    def distribute(self, stuntingDist, wastingDist, breastfeedingDist):
        ageName = self.name
        totalPop = self.getTotalPopulation()
        for stuntingCat in self.stuntingList:
            for wastingCat in self.wastingList:
                for breastfeedingCat in self.breastfeedingList:
                    self.dictOfBoxes[stuntingCat][wastingCat][breastfeedingCat].populationSize = stuntingDist[ageName][stuntingCat] * wastingDist[ageName][wastingCat] * breastfeedingDist[ageName][breastfeedingCat] * totalPop

    def getMortality(self):
        agePop = 0.
        ageMortality = 0.
        for stuntingCat in self.stuntingList:
            for wastingCat in self.wastingList:
                for breastfeedingCat in self.breastfeedingList:
                    thisBox = self.dictOfBoxes[stuntingCat][wastingCat][breastfeedingCat] 
                    boxMortality = thisBox.mortalityRate
                    boxPop = thisBox.populationSize
                    agePop += boxPop
                    ageMortality += boxMortality*boxPop
        ageMortality /= agePop
        return ageMortality


        
=======
>>>>>>> 1444710b
class Model:
    def __init__(self, listOfPregnantWomenAgeCompartments, listOfAgeCompartments, listOfReproductiveAgeCompartments, keyList):
        self.listOfPregnantWomenAgeCompartments = listOfPregnantWomenAgeCompartments
        self.listOfAgeCompartments = listOfAgeCompartments
        self.listOfReproductiveAgeCompartments = listOfReproductiveAgeCompartments
        for key in keyList.keys():
            setattr(self, key, keyList[key])
        self.year = 2017
        self.derived = None
        self.params = None
        import helper 
        self.thisHelper = helper.Helper()
        self.cumulativeAgingOutStunted = 0.0
        self.cumulativeAgingOutNotStunted = 0.0
        
    def setDerived(self, inputDerived):
        self.derived = inputDerived

       
    def setParams(self, inputParams):
        self.params = inputParams


    def getTotalNumberStunted(self):
        totalNumberStunted = 0.
        for ageGroup in self.listOfAgeCompartments:
            totalNumberStunted += ageGroup.getNumberStunted()
        return totalNumberStunted
        
    def getTotalStuntedFraction(self):
        totalNumberStunted = 0.
        totalPopSize = 0.
        for ageGroup in self.listOfAgeCompartments: 
            totalNumberStunted += ageGroup.getNumberStunted()
            totalPopSize += ageGroup.getTotalPopulation()
        return float(totalNumberStunted)/float(totalPopSize)
        
    def getTotalCumulativeDeathsChildren(self):
        totalCumulativeDeaths = 0
        for ageGroup in self.listOfAgeCompartments:
            totalCumulativeDeaths += ageGroup.getCumulativeDeaths()
        return totalCumulativeDeaths
        
    def getTotalCumulativeDeathsPW(self):
        totalCumulativeDeaths = 0
        for ageGroup in self.listOfPregnantWomenAgeCompartments:
            totalCumulativeDeaths += ageGroup.getCumulativeDeaths()
        return totalCumulativeDeaths    
        
    def getCumulativeAgingOutStunted(self):
        return self.cumulativeAgingOutStunted
        
    def getCumulativeAgingOutNotStunted(self):
<<<<<<< HEAD
        return self.cumulativeAgingOutNotStunted    
=======
        return self.cumulativeAgingOutNotStunted
>>>>>>> 1444710b

    def getDALYs(self):
        DALYs = 0.
        numStuntedAt5 = self.getCumulativeAgingOutStunted()
        DALYs += numStuntedAt5 * 0.23 # * (self.thisHelper.keyList['lifeExpectancy'] - 5.) # 0.23 = disability weight
        for ageGroup in self.listOfAgeCompartments:
            cumulativeDeathsThisAge = ageGroup.getCumulativeDeaths()
            #DALYs += cumulativeDeathsThisAge * (self.thisHelper.keyList['lifeExpectancy'] - 2.5) # should be slightly different for each age
            DALYs += cumulativeDeathsThisAge * 33.3
        return DALYs
        
    def getAnemiaFractionChildren(self):
        totalNumberAnemic = self.getAnemiaNumberChildren()
        totalPopSize = self.getTotalPopChildren()
        return float(totalNumberAnemic)/float(totalPopSize)
        
    def getAnemiaNumberChildren(self):
        totalNumberAnemic = 0.
        for ageGroup in self.listOfAgeCompartments: 
            totalNumberAnemic += ageGroup.getNumberAnemic()
        return totalNumberAnemic   
        
    def getTotalPopChildren(self):
        totalPopSize = 0.
        for ageGroup in self.listOfAgeCompartments: 
            totalPopSize += ageGroup.getTotalPopulation()
        return totalPopSize
        
    def getAnemiaFractionWRA(self):
        totalNumberAnemic = self.getAnemiaNumberWRA()
        totalPopSize = self.getTotalPopWRA()
        return float(totalNumberAnemic)/float(totalPopSize)

    def getAnemiaNumberWRA(self):
        totalNumberAnemic = 0.
        for ageGroup in self.listOfReproductiveAgeCompartments: 
            totalNumberAnemic += ageGroup.getNumberAnemic()
        return totalNumberAnemic  
        
    def getTotalPopWRA(self):
        totalPopSize = 0.
        for ageGroup in self.listOfReproductiveAgeCompartments: 
            totalPopSize += ageGroup.getTotalPopulation()
        return totalPopSize    
    
    def getAnemiaFractionPregnant(self):
        totalNumberAnemic = self.getAnemiaNumberPregnant()
        totalPopSize = self.getTotalPopPregnant()
        return float(totalNumberAnemic)/float(totalPopSize)

    def getTotalPopPregnant(self):
        totalPopSize = 0.
        for ageGroup in self.listOfPregnantWomenAgeCompartments:
            totalPopSize += ageGroup.getTotalPopulation()
        return totalPopSize

    def getAnemiaNumberPregnant(self):
        totalNumberAnemic = 0.
        for ageGroup in self.listOfPregnantWomenAgeCompartments:
            totalNumberAnemic += ageGroup.getNumberAnemic()
        return totalNumberAnemic    
        
    def getAnemiaFractionEveryone(self):
        totalNumberAnemic = 0.
        totalPopSize = 0.
        totalNumberAnemic += self.getAnemiaNumberWRA()
        totalPopSize += self.getTotalPopWRA()
        totalNumberAnemic += self.getAnemiaNumberChildren()
        totalPopSize += self.getTotalPopChildren()
        totalNumberAnemic += self.getAnemiaNumberPregnant()
        totalPopSize += self.getTotalPopPregnant()
        return float(totalNumberAnemic)/float(totalPopSize) 
        
    def getAnemiaNumberEveryone(self):
        totalNumberAnemic = 0.
        totalNumberAnemic += self.getAnemiaNumberWRA()
        totalNumberAnemic += self.getAnemiaNumberChildren()
        totalNumberAnemic += self.getAnemiaNumberPregnant()
        return totalNumberAnemic    

    def getTotalNumberWasted(self):
        totalWasted = 0.
        for ageGroup in self.listOfAgeCompartments:
            totalWasted += ageGroup.getNumberWasted()
        return totalWasted

    def getTotalWastedFraction(self):
        totalNumberWasted = self.getTotalNumberWasted()
        totalPopSize = self.getTotalPopChildren()
        return float(totalNumberWasted)/float(totalPopSize)

    def getTotalInWastingCat(self, wastingCat):
        totalNumber = 0.
        for ageGroup in self.listOfAgeCompartments:
            totalNumber += ageGroup.getNumberInWastingCat(wastingCat)
        return totalNumber

    def getFractionInWastingCat(self, wastingCat):
        totalInCat = self.getTotalInWastingCat(wastingCat)
        totalPopSize = self.getTotalPopChildren()
        return float(totalInCat)/float(totalPopSize)

    def getWastingIncidence(self):
        return self.params.incidences

    def getOutcome(self, outcome):
        outcomeValue = None
        if outcome == 'deaths children':
            outcomeValue = self.getTotalCumulativeDeathsChildren()
        elif outcome == 'deaths PW':
            outcomeValue = self.getTotalCumulativeDeathsPW()
        elif outcome == 'deaths':
            outcomeValue = self.getTotalCumulativeDeathsChildren() + self.getTotalCumulativeDeathsPW()
        elif outcome == 'stunting':
            outcomeValue = self.getCumulativeAgingOutStunted()
        elif outcome == 'thrive':
<<<<<<< HEAD
            outcomeValue = self.getCumulativeAgingOutNotStunted()    
=======
            outcomeValue = self.getCumulativeAgingOutNotStunted()
        elif outcome == 'wasting_prev':
            outcomeValue = self.getTotalWastedFraction()
        elif outcome == 'SAM_prev':
            outcomeValue = self.getFractionInWastingCat('SAM')
        elif outcome == 'MAM_prev':
            outcomeValue = self.getFractionInWastingCat('MAM')
>>>>>>> 1444710b
        elif outcome == 'DALYs':
            outcomeValue = self.getDALYs()
        elif outcome == 'stunting prev':
            outcomeValue = self.getTotalStuntedFraction()
        elif outcome == 'anemia frac children':
            outcomeValue = self.getAnemiaFractionChildren()
        elif outcome == 'anemia frac WRA':
            outcomeValue = self.getAnemiaFractionWRA()
        elif outcome == 'anemia frac pregnant':
            outcomeValue = self.getAnemiaFractionPregnant()
        elif outcome == 'anemia frac everyone':
            outcomeValue = self.getAnemiaFractionEveryone()
        elif outcome == 'anemia children':
            outcomeValue = self.getAnemiaNumberChildren()
        elif outcome == 'anemia WRA':
            outcomeValue = self.getAnemiaNumberWRA()
        elif outcome == 'anemia pregnant':
            outcomeValue = self.getAnemiaNumberPregnant()
        elif outcome == 'anemia everyone':
            outcomeValue = self.getAnemiaNumberEveryone()    
        return outcomeValue



    def updateCoverages(self, newCoverageArg):
        # newCoverage is a dictionary of coverages by intervention        
        newCoverage = dcp(self.params.coverage)
        newCoverage.update(newCoverageArg)

        # call initialisation of probabilities related to interventions
        self.derived.setProbStuntedIfCovered(self.params.coverage, self.params.stuntingDistribution)
        self.derived.setProbAnemicIfCovered(self.params.coverage, self.params.anemiaDistribution)
        self.derived.setProbWastedIfCovered(self.params.coverage, self.params.wastingDistribution)
        self.derived.setProbCorrectlyBreastfedIfCovered(self.params.coverage, self.params.breastfeedingDistribution)
        self.derived.setProbStuntedIfDiarrhea(self.params.incidences, self.params.breastfeedingDistribution, self.params.stuntingDistribution)
        self.derived.setProbAnemicIfDiarrhea(self.params.incidences, self.params.breastfeedingDistribution, self.params.anemiaDistribution)
        self.derived.setProbWastedIfDiarrhea(self.params.incidences, self.params.breastfeedingDistribution, self.params.wastingDistribution)
        self.derived.setProbStuntedComplementaryFeeding(self.params.stuntingDistribution, self.params.coverage)

        # add all constraints to coverages
        constrainedCoverage = self.params.addCoverageConstraints(newCoverage, self.listOfAgeCompartments, self.listOfReproductiveAgeCompartments)
        newCoverage = dcp(constrainedCoverage)

        # get combined reductions from all interventions
        mortalityUpdate = self.params.getMortalityUpdate(newCoverage)
        stuntingUpdate = self.params.getStuntingUpdate(newCoverage)
        anemiaUpdate = self.params.getAnemiaUpdate(newCoverage, self.thisHelper)
        wastingUpdate, fromSAMtoMAMupdate, fromMAMtoSAMupdate = self.params.getWastingPrevalenceUpdate(newCoverage)
        incidenceUpdate = self.params.getIncidenceUpdate(newCoverage)
        birthUpdate = self.params.getBirthOutcomeUpdate(newCoverage)
        newFracCorrectlyBreastfed = self.params.getAppropriateBFNew(newCoverage)
        stuntingUpdateComplementaryFeeding = self.params.getStuntingUpdateComplementaryFeeding(newCoverage)

        # MORTALITY
        #update mortality for each population
        for pop in self.ages + self.pregnantWomenAges:
            for cause in self.params.causesOfDeath:
                # update reference mortality
                self.derived.referenceMortality[pop][cause] *= mortalityUpdate[pop][cause]        
            
        # BREASTFEEDING
        for ageGroup in self.listOfAgeCompartments:
            ageName = ageGroup.name
            SumBefore = self.derived.getDiarrheaRiskSum(ageName, self.params.breastfeedingDistribution)
            correctPractice = self.params.ageAppropriateBreastfeeding[ageName]
            agePop = ageGroup.getTotalPopulation()
            numCorrectBefore   = ageGroup.getNumberCorrectlyBreastfed(correctPractice)
            numCorrectAfter    = agePop * newFracCorrectlyBreastfed[ageName]
            numShifting        = numCorrectAfter - numCorrectBefore
            numIncorrectBefore = agePop - numCorrectBefore
            fracCorrecting = 0.
            if numIncorrectBefore > 0.01:
                fracCorrecting = numShifting / numIncorrectBefore
            self.params.breastfeedingDistribution[ageName][correctPractice] = newFracCorrectlyBreastfed[ageName] # update breastfeeding distribution
            incorrectPractices = [practice for practice in self.breastfeedingList if practice!=correctPractice]
            for practice in incorrectPractices:
                self.params.breastfeedingDistribution[ageName][practice] *= 1. - fracCorrecting
            ageGroup.distribute(self.params.stuntingDistribution, self.params.wastingDistribution, self.params.breastfeedingDistribution, self.params.anemiaDistribution)
            SumAfter = self.derived.getDiarrheaRiskSum(ageName, self.params.breastfeedingDistribution)
            self.params.incidences[ageName]['Diarrhea'] *= SumAfter / SumBefore # update incidence of diarrhea
        beta = self.derived.getFracDiarrheaFixedZ()
        stuntingUpdateDueToBreastfeeding, dummyAnemia, dummyWasting = self.params.getUpdatesDueToIncidence(beta)

        # DIARRHEA AND WASTING INCIDENCE
        incidencesBefore = {}
        incidencesAfter = {}
        for condition in ['Diarrhea', 'MAM', 'SAM']:
            incidencesBefore[condition] = {}
            incidencesAfter[condition] = {}
            for ageGroup in self.listOfAgeCompartments:
                ageName = ageGroup.name
                incidencesBefore[condition][ageName] = self.params.incidences[ageName][condition]
                self.params.incidences[ageName][condition] *= incidenceUpdate[ageName][condition]
                incidencesAfter[condition][ageName] = self.params.incidences[ageName][condition]
        # diarrhea
        diaIncidenceBefore = incidencesBefore['Diarrhea']
        diaIncidenceAfter = incidencesAfter['Diarrhea']
        # get flow on effects to stunting, anemia and wasting due to changing diarrhea incidence
        Z0 = self.derived.getZa(diaIncidenceBefore, self.params.breastfeedingDistribution)
        Zt = self.derived.getZa(diaIncidenceAfter,  self.params.breastfeedingDistribution)
        beta = self.derived.getFracDiarrhea(Z0, Zt)
        # update probabilities given new incidence
        self.derived.updateDiarrheaProbsNewZa(Zt)
        stuntingUpdateDueToIncidence, anemiaUpdateDueToIncidence, wastingUpdateDueToDiarrheaIncidence = self.params.getUpdatesDueToIncidence(beta)
        # wasting
        wastingUpdateDueToWastingIncidence = {}
        for wastingCat in self.wastedList:
            wastingIncidenceBefore = incidencesBefore[wastingCat]
            wastingIncidenceAfter = incidencesAfter[wastingCat]
            # impact of wasting incidence on wasting prevalence (prevention interventions)
            wastingUpdateDueToWastingIncidence[wastingCat] = self.params.getWastingUpdateDueToWastingIncidence(wastingIncidenceBefore, wastingIncidenceAfter)

        # STUNTING
        for ageGroup in self.listOfAgeCompartments:
            ageName = ageGroup.name
            totalUpdate = stuntingUpdate[ageName] * stuntingUpdateDueToIncidence[ageName] * stuntingUpdateComplementaryFeeding[ageName] *stuntingUpdateDueToBreastfeeding[ageName]
            #save total stunting update for use in apply births and apply aging
            self.derived.stuntingUpdateAfterInterventions[ageName] *= totalUpdate
            #update stunting    
            oldProbStunting = ageGroup.getStuntedFraction()
            newProbStunting = oldProbStunting * totalUpdate
            self.params.stuntingDistribution[ageName] = self.thisHelper.restratify(newProbStunting)
            ageGroup.distribute(self.params.stuntingDistribution, self.params.wastingDistribution, self.params.breastfeedingDistribution, self.params.anemiaDistribution)

        # ANEMIA
        # Children
        for ageGroup in self.listOfAgeCompartments:
            ageName = ageGroup.name
            oldProbAnemia = ageGroup.getAnemicFraction()
            newProbAnemia = oldProbAnemia * anemiaUpdate[ageName] * anemiaUpdateDueToIncidence[ageName]
            self.params.anemiaDistribution[ageName]['anemic'] = newProbAnemia
            self.params.anemiaDistribution[ageName]['not anemic'] = 1. - newProbAnemia
            ageGroup.distribute(self.params.stuntingDistribution, self.params.wastingDistribution, self.params.breastfeedingDistribution, self.params.anemiaDistribution)

        # Women of reproductive age
        for ageGroup in self.listOfReproductiveAgeCompartments:
            ageName = ageGroup.name
            oldProbAnemia = ageGroup.getAnemicFraction()
            newProbAnemia = oldProbAnemia * anemiaUpdate[ageName] 
            self.params.anemiaDistribution[ageName]["anemic"] = newProbAnemia
            self.params.anemiaDistribution[ageName]["not anemic"] = 1. - newProbAnemia
            ageGroup.distributeAnemicPopulation(self.params.anemiaDistribution)

        # Pregnant Women
        for ageGroup in self.listOfPregnantWomenAgeCompartments:
            ageName = ageGroup.name
            oldProbAnemia = ageGroup.getAnemicFraction()
            newProbAnemia = oldProbAnemia * anemiaUpdate[ageName]
            self.params.anemiaDistribution[ageName]['anemic'] = newProbAnemia
            self.params.anemiaDistribution[ageName]['not anemic'] = 1. - newProbAnemia
            ageGroup.distributePopulation(self.params.anemiaDistribution)
        
        # WASTING
        constrainedWastingUpdate = self.params.addWastingInterventionConstraints(wastingUpdateDueToWastingIncidence)
        for ageGroup in self.listOfAgeCompartments:
            newProbWasted = 0.
            ageName = ageGroup.name
            # probability of being in either SAM or MAM for this age
            for wastingCat in self.wastedList: # 'SAM' must come first
                totalUpdateThisCatAndAge = wastingUpdate[ageName][wastingCat] * wastingUpdateDueToDiarrheaIncidence[ageName][wastingCat] * constrainedWastingUpdate[ageName][wastingCat] * \
                                            fromSAMtoMAMupdate[ageName][wastingCat] * fromMAMtoSAMupdate[ageName][wastingCat]
                # save for use in apply births
                self.derived.wastingUpdateAfterInterventions[ageName][wastingCat] *= totalUpdateThisCatAndAge
                # update overall wasting in this category
                oldProbThisCat = ageGroup.getWastedFraction(wastingCat)
                newProbThisCat = oldProbThisCat * totalUpdateThisCatAndAge
                self.params.wastingDistribution[ageName][wastingCat] = newProbThisCat
                newProbWasted += newProbThisCat
            # normality constraint on non-wasted proportions
            wastingDist = self.thisHelper.restratify(newProbWasted)
            for nonWastingCat in self.nonWastedList:
                self.params.wastingDistribution[ageName][nonWastingCat] = wastingDist[nonWastingCat]
            ageGroup.distribute(self.params.stuntingDistribution, self.params.wastingDistribution, self.params.breastfeedingDistribution, self.params.anemiaDistribution)
        # BIRTH OUTCOME
        for outcome in self.birthOutcomes:
            self.params.birthOutcomeDist[outcome] *= birthUpdate[outcome]
        self.params.birthOutcomeDist['Term AGA'] = 1 - (self.params.birthOutcomeDist['Pre-term SGA'] + self.params.birthOutcomeDist['Pre-term AGA'] + self.params.birthOutcomeDist['Term SGA'])    
            
        # UPDATE MORTALITY AFTER HAVING CHANGED: underlyingMortality and birthOutcomeDist
        self.updateMortalityRate()    

        # set newCoverages as the coverages in interventions
        self.params.coverage = newCoverage

            
            
    def updateMortalityRate(self):
        # Newborns first
        ageGroup = self.listOfAgeCompartments[0]
        ageName = ageGroup.name
        for breastfeedingCat in self.breastfeedingList:
            count = 0.
            for cause in self.params.causesOfDeath:
                Rb = self.params.RRdeathBreastfeeding[ageName][cause][breastfeedingCat]
                for outcome in self.birthOutcomes:
                    pbo = self.params.birthOutcomeDist[outcome]
                    Rbo = self.params.RRdeathByBirthOutcome[cause][outcome]
                    count += Rb * pbo * Rbo * self.derived.referenceMortality[ageName][cause]
            for stuntingCat in self.stuntingList:
                for wastingCat in self.wastingList:
                    for anemiaStatus in self.anemiaList:
                        ageGroup.dictOfBoxes[stuntingCat][wastingCat][breastfeedingCat][anemiaStatus].mortalityRate = count
        # over 1 months
        for ageGroup in self.listOfAgeCompartments[1:]:
            ageName = ageGroup.name
            for stuntingCat in self.stuntingList:
                for wastingCat in self.wastingList:
                    for breastfeedingCat in self.breastfeedingList:
                        for anemiaStatus in self.anemiaList:
                            count = 0.
                            for cause in self.params.causesOfDeath:
                                t1 = self.derived.referenceMortality[ageName][cause]
                                t2 = self.params.RRdeathStunting[ageName][cause][stuntingCat]
                                t3 = self.params.RRdeathWasting[ageName][cause][wastingCat]
                                t4 = self.params.RRdeathBreastfeeding[ageName][cause][breastfeedingCat]
                                t5 = self.params.RRdeathAnemia[ageName][cause][anemiaStatus]
                                count += t1 * t2 * t3 * t4 * t5
                            ageGroup.dictOfBoxes[stuntingCat][wastingCat][breastfeedingCat][anemiaStatus].mortalityRate = count
        # pregnant women
        for ageGroup in self.listOfPregnantWomenAgeCompartments:
            ageName = ageGroup.name
            for anemiaStatus in self.anemiaList:
                count = 0
                for cause in self.params.causesOfDeath:
                    t1 = self.derived.referenceMortality[ageName][cause]
                    t2 = self.params.RRdeathAnemia[ageName][cause][anemiaStatus]
                    count += t1 * t2
                ageGroup.dictOfBoxes[anemiaStatus].mortalityRate = count


    

    def applyMortality(self):
        for ageGroup in self.listOfAgeCompartments:
            for stuntingCat in self.stuntingList:
                for wastingCat in self.wastingList:
                    for breastfeedingCat in self.breastfeedingList:
                        for anemiaStatus in self.anemiaList:
                            thisBox = ageGroup.dictOfBoxes[stuntingCat][wastingCat][breastfeedingCat][anemiaStatus]
                            deaths = thisBox.populationSize * thisBox.mortalityRate * self.timestep
                            thisBox.populationSize -= deaths
                            thisBox.cumulativeDeaths += deaths

    def applyPregnantWomanMortality(self):
        for ageGroup in self.listOfPregnantWomenAgeCompartments:
            for anemiaStatus in self.anemiaList:
                thisBox = ageGroup.dictOfBoxes[anemiaStatus]
                deaths = thisBox.populationSize * thisBox.mortalityRate
                thisBox.cumulativeDeaths += deaths

    def applyAging(self):
        numCompartments = len(self.listOfAgeCompartments)
        # calculate how many people are aging out of each box
        agingOut = [None]*numCompartments
        for ind in range(0, numCompartments):
            thisCompartment = self.listOfAgeCompartments[ind]
            agingOut[ind] = {}
            for wastingCat in self.wastingList:
                agingOut[ind][wastingCat] = {}
                for breastfeedingCat in self.breastfeedingList:
                    agingOut[ind][wastingCat][breastfeedingCat] = {}
                    for stuntingCat in self.stuntingList:
                        agingOut[ind][wastingCat][breastfeedingCat][stuntingCat] = {}
                        for anemiaStatus in self.anemiaList:
                            thisBox = thisCompartment.dictOfBoxes[stuntingCat][wastingCat][breastfeedingCat][anemiaStatus]
                            agingOut[ind][wastingCat][breastfeedingCat][stuntingCat][anemiaStatus] = thisBox.populationSize * thisCompartment.agingRate 
        oldest = self.listOfAgeCompartments[numCompartments-1]
        countAgingOutStunted = oldest.getNumberStunted() * oldest.agingRate
        countAgingOutNotStunted = oldest.getNumberNotStunted() * oldest.agingRate
        self.cumulativeAgingOutStunted += countAgingOutStunted
<<<<<<< HEAD
        self.cumulativeAgingOutNotStunted += countAgingOutNotStunted                  
=======
        self.cumulativeAgingOutNotStunted += countAgingOutNotStunted                
>>>>>>> 1444710b
        # first age group does not have aging in
        newborns = self.listOfAgeCompartments[0]
        for wastingCat in self.wastingList:
            for breastfeedingCat in self.breastfeedingList:
                for stuntingCat in self.stuntingList:
                    for anemiaStatus in self.anemiaList:
                        newbornBox = newborns.dictOfBoxes[stuntingCat][wastingCat][breastfeedingCat][anemiaStatus]
                        newbornBox.populationSize -= agingOut[0][wastingCat][breastfeedingCat][stuntingCat][anemiaStatus]
        # for older age groups, you need to decide if people stayed stunted from previous age group
        for ind in range(1, numCompartments):
            ageName = self.ages[ind]
            thisAgeCompartment = self.listOfAgeCompartments[ind]
            # calculate how many of those aging in from younger age group are stunted (binary)
            numAgingIn = {}
            numAgingIn["notstunted"] = 0.
            numAgingIn["yesstunted"] = 0.
            for prevBF in self.breastfeedingList:
                for prevWT in self.wastingList:
                    for prevAN in self.anemiaList:
                        numAgingIn["notstunted"] += agingOut[ind-1][prevWT][prevBF]["normal"][prevAN] + agingOut[ind-1][prevWT][prevBF]["mild"][prevAN]
                        numAgingIn["yesstunted"] += agingOut[ind-1][prevWT][prevBF]["moderate"][prevAN] + agingOut[ind-1][prevWT][prevBF]["high"][prevAN]
            # calculate which of those aging in are moving into a stunted category (4 categories)
            numAgingInStratified = {}
            for stuntingCat in self.stuntingList:
                numAgingInStratified[stuntingCat] = 0.
            for prevStunt in ["yesstunted", "notstunted"]:
                totalProbStunt = self.derived.probStuntedIfPrevStunted[prevStunt][ageName] * self.derived.stuntingUpdateAfterInterventions[ageName]
                restratifiedProbBecomeStunted = self.thisHelper.restratify(min(1., totalProbStunt))
                for stuntingCat in self.stuntingList:
                    numAgingInStratified[stuntingCat] += restratifiedProbBecomeStunted[stuntingCat] * numAgingIn[prevStunt]
            # distribute those aging in amongst those stunting categories but also breastfeeding, wasting and anemia
            for wastingCat in self.wastingList:
                paw = self.params.wastingDistribution[ageName][wastingCat]
                for breastfeedingCat in self.breastfeedingList:
                    pab = self.params.breastfeedingDistribution[ageName][breastfeedingCat]
                    for anemiaStatus in self.anemiaList:
                        paa = self.params.anemiaDistribution[ageName][anemiaStatus]
                        for stuntingCat in self.stuntingList:
                            thisBox = thisAgeCompartment.dictOfBoxes[stuntingCat][wastingCat][breastfeedingCat][anemiaStatus]
                            thisBox.populationSize -= agingOut[ind][wastingCat][breastfeedingCat][stuntingCat][anemiaStatus]
                            thisBox.populationSize += numAgingInStratified[stuntingCat] * pab * paw * paa
            # gaussianise
            stuntingDistributionNow = thisAgeCompartment.getStuntingDistribution()            
            probStunting = self.thisHelper.sumStuntedComponents(stuntingDistributionNow)
            #probStunting = thisAgeCompartment.getStuntedFraction()
            self.params.stuntingDistribution[ageName] = self.thisHelper.restratify(probStunting)
            thisAgeCompartment.distribute(self.params.stuntingDistribution, self.params.wastingDistribution, self.params.breastfeedingDistribution, self.params.anemiaDistribution)
            
    def updateWRApopulation(self):
        """Uses projected figures to determine the population of WRA not pregnant in a given age band and year
        warning: PW pop must be updated first."""
        #assuming WRA and PW have same age bands
        numCompartments = len(self.listOfReproductiveAgeCompartments)
        for indx in range(numCompartments):
            WRAcompartment = self.listOfReproductiveAgeCompartments[indx]
            ageName = WRAcompartment.name
            projectedWRApopThisAgeAndYear = self.params.projectedWRApopByAge[ageName][self.year]
            PWcompartment = self.listOfPregnantWomenAgeCompartments[indx]
            totalPWpopThisAgeAndYear = PWcompartment.getTotalPopulation()
            nonpregnantWRApopThisAgeAndYear = projectedWRApopThisAgeAndYear - totalPWpopThisAgeAndYear
            # distribute over risk factors
            anemiaDistribution = WRAcompartment.getAnemiaDistribution()
            for anemiaStatus in self.anemiaList:
                WRAbox = WRAcompartment.dictOfBoxes[anemiaStatus]
                WRAbox.populationSize = nonpregnantWRApopThisAgeAndYear * anemiaDistribution[anemiaStatus]

    def updatePWpopulation(self):
        """Use PW projections to distribute PW into age groups.
        Distribute into age bands by age distribution, assumed constant over time."""
        numCompartments = len(self.listOfPregnantWomenAgeCompartments)
        projectedPWPop = self.params.projectedPWpop[self.year]
        for index in range(numCompartments):
            thisCompartment = self.listOfPregnantWomenAgeCompartments[index]
            ageName = thisCompartment.name
            popThisAge = projectedPWPop * self.params.PWageDistribution[ageName]
            anemiaDistribution = thisCompartment.getAnemiaDistribution()
            for anemiaStatus in self.anemiaList:
                thisBox = thisCompartment.dictOfBoxes[anemiaStatus]
                thisBox.populationSize = popThisAge * anemiaDistribution[anemiaStatus] # distributed based on current anemia distribution


    def applyBirths(self):
        # calculate total number of new babies
        annualBirths = self.params.projectedBirths[self.year]
        numNewBabies = annualBirths * self.timestep
        # convenient names
        ageGroup = self.listOfAgeCompartments[0]
        ageName  = ageGroup.name
        # restratify stunting and wasting
        restratifiedStuntingAtBirth = {}
        restratifiedWastingAtBirth = {}
        for outcome in self.birthOutcomes:
            totalProbStunted = self.derived.probStuntedAtBirth[outcome] * self.derived.stuntingUpdateAfterInterventions['<1 month']
            restratifiedStuntingAtBirth[outcome] = self.thisHelper.restratify(totalProbStunted)
            restratifiedWastingAtBirth[outcome] = {}
            totalProbWasted = 0.
            # distribute proportions for wasting categories
            for wastingCat in self.wastedList:
                probWastedThisCat = self.derived.probWastedAtBirth[wastingCat][outcome] * self.derived.wastingUpdateAfterInterventions['<1 month'][wastingCat]
                restratifiedWastingAtBirth[outcome][wastingCat] = probWastedThisCat
                totalProbWasted += probWastedThisCat
            # normality constraint on non-wasted proportions
            for nonWastingCat in self.nonWastedList:
                wastingDist = self.thisHelper.restratify(totalProbWasted)
                restratifiedWastingAtBirth[outcome][nonWastingCat] = wastingDist[nonWastingCat]
        # sum over birth outcome for full stratified stunting and wasting fractions, then apply to birth distribution
        stuntingFractions = {}
        wastingFractions = {}
        for wastingCat in self.wastingList:
            wastingFractions[wastingCat] = 0.
            for outcome in self.birthOutcomes:
                wastingFractions[wastingCat] += restratifiedWastingAtBirth[outcome][wastingCat] * self.params.birthOutcomeDist[outcome]
        for stuntingCat in self.stuntingList:
            stuntingFractions[stuntingCat] = 0.
            for outcome in self.birthOutcomes:
                stuntingFractions[stuntingCat] += restratifiedStuntingAtBirth[outcome][stuntingCat] * self.params.birthOutcomeDist[outcome]
        for wastingCat in self.wastingList:
            for stuntingCat in self.stuntingList:
                for breastfeedingCat in self.breastfeedingList:
                    for anemiaStatus in self.anemiaList:
                        ageGroup.dictOfBoxes[stuntingCat][wastingCat][breastfeedingCat][anemiaStatus].populationSize += numNewBabies * self.params.breastfeedingDistribution[ageName][breastfeedingCat] * \
                                                                                                                            self.params.anemiaDistribution[ageName][anemiaStatus] *\
                                                                                                                            stuntingFractions[stuntingCat] * wastingFractions[wastingCat]

    def applyAgingAndBirths(self):
        # aging must happen before births
        self.applyAging()
        self.applyBirths()

    def updateRiskDistributions(self):
        for ageGroup in self.listOfAgeCompartments:
            ageName = ageGroup.name
            self.params.stuntingDistribution[ageName]      = ageGroup.getStuntingDistribution()
            self.params.wastingDistribution[ageName]       = ageGroup.getWastingDistribution()
            self.params.breastfeedingDistribution[ageName] = ageGroup.getBreastfeedingDistribution()
            self.params.anemiaDistribution[ageName] = ageGroup.getAnemiaDistribution()

    def updateYearlyRiskDistributions(self):
        womenPops = self.listOfReproductiveAgeCompartments + self.listOfPregnantWomenAgeCompartments
        for ageGroup in womenPops:
            ageName = ageGroup.name
            self.params.anemiaDistribution[ageName] = ageGroup.getAnemiaDistribution()

    def moveOneTimeStep(self):
        self.applyMortality() 
        self.applyAgingAndBirths()
        self.updateRiskDistributions()

    def moveModelOneYear(self):
        # monthly progession
        for month in range(12):
            self.moveOneTimeStep()
        self.applyPregnantWomanMortality()
        self.updatePWpopulation()
        self.updateWRApopulation()
        self.updateYearlyRiskDistributions()
        self.year += 1
<|MERGE_RESOLUTION|>--- conflicted
+++ resolved
@@ -7,133 +7,6 @@
 from __future__ import division
 from copy import deepcopy as dcp
 
-<<<<<<< HEAD
-class PregnantWomen:
-    def __init__(self, birthRate, populationSize, annualGrowth):
-        self.birthRate = birthRate
-        self.populationSize = populationSize
-        self.annualGrowth = annualGrowth
-        
-class Box:
-    def __init__(self, populationSize):
-        self.populationSize = populationSize
-        self.mortalityRate = None
-        self.cumulativeDeaths = 0
-
-
-class AgeCompartment:
-    def __init__(self, name, dictOfBoxes, agingRate, keyList):
-        self.name = name  
-        self.dictOfBoxes = dcp(dictOfBoxes)
-        self.agingRate = agingRate
-        for key in keyList.keys():
-            setattr(self, key, keyList[key])
-
-    def getTotalPopulation(self):
-        totalSum = 0.
-        for stuntingCat in self.stuntingList:
-            for wastingCat in self.wastingList:
-                for breastfeedingCat in self.breastfeedingList:
-                    thisBox = self.dictOfBoxes[stuntingCat][wastingCat][breastfeedingCat] 
-                    totalSum += thisBox.populationSize
-        return totalSum
-
-    def getStuntedFraction(self):
-        NumberStunted = 0.
-        for stuntingCat in ["moderate", "high"]:
-            for wastingCat in self.wastingList:
-                for breastfeedingCat in self.breastfeedingList:
-                    NumberStunted += self.dictOfBoxes[stuntingCat][wastingCat][breastfeedingCat].populationSize
-        NumberTotal = self.getTotalPopulation()
-        return float(NumberStunted)/float(NumberTotal)
-
-    def getNumberStunted(self):
-        NumberStunted = 0.
-        for stuntingCat in ["moderate", "high"]:
-            for wastingCat in self.wastingList:
-                for breastfeedingCat in self.breastfeedingList:
-                    NumberStunted += self.dictOfBoxes[stuntingCat][wastingCat][breastfeedingCat].populationSize
-        return NumberStunted
-        
-    def getNumberNotStunted(self):
-        numberNotStunted = 0.
-        for stuntingCat in ["normal", "mild"]:
-            for wastingCat in self.wastingList:
-                for breastfeedingCat in self.breastfeedingList:
-                     numberNotStunted += self.dictOfBoxes[stuntingCat][wastingCat][breastfeedingCat].populationSize
-        return numberNotStunted             
-
-    def getCumulativeDeaths(self):
-        totalSum = 0.
-        for stuntingCat in self.stuntingList:
-            for wastingCat in self.wastingList:
-                for breastfeedingCat in self.breastfeedingList:
-                    totalSum += self.dictOfBoxes[stuntingCat][wastingCat][breastfeedingCat].cumulativeDeaths
-        return totalSum
-
-    def getStuntingDistribution(self):
-        totalPop = self.getTotalPopulation()
-        returnDict = {}
-        for stuntingCat in self.stuntingList:
-            returnDict[stuntingCat] = 0.
-            for wastingCat in self.wastingList:
-                for breastfeedingCat in self.breastfeedingList:
-                    returnDict[stuntingCat] += self.dictOfBoxes[stuntingCat][wastingCat][breastfeedingCat].populationSize / totalPop
-        return returnDict
-
-    def getWastingDistribution(self):
-        totalPop = self.getTotalPopulation()
-        returnDict = {}
-        for wastingCat in self.wastingList:
-            returnDict[wastingCat] = 0.
-            for stuntingCat in self.stuntingList:
-                for breastfeedingCat in self.breastfeedingList:
-                    returnDict[wastingCat] += self.dictOfBoxes[stuntingCat][wastingCat][breastfeedingCat].populationSize / totalPop
-        return returnDict
-
-    def getBreastfeedingDistribution(self):
-        totalPop = self.getTotalPopulation()
-        returnDict = {}
-        for breastfeedingCat in self.breastfeedingList:
-            returnDict[breastfeedingCat] = 0.
-            for wastingCat in self.wastingList:
-                for stuntingCat in self.stuntingList:
-                    returnDict[breastfeedingCat] += self.dictOfBoxes[stuntingCat][wastingCat][breastfeedingCat].populationSize / totalPop
-        return returnDict
-
-    def getNumberCorrectlyBreastfed(self,practice):
-        NumberCorrectlyBreastfed = 0.
-        for stuntingCat in self.stuntingList:
-            for wastingCat in self.wastingList:
-                NumberCorrectlyBreastfed += self.dictOfBoxes[stuntingCat][wastingCat][practice].populationSize
-        return NumberCorrectlyBreastfed
-
-    def distribute(self, stuntingDist, wastingDist, breastfeedingDist):
-        ageName = self.name
-        totalPop = self.getTotalPopulation()
-        for stuntingCat in self.stuntingList:
-            for wastingCat in self.wastingList:
-                for breastfeedingCat in self.breastfeedingList:
-                    self.dictOfBoxes[stuntingCat][wastingCat][breastfeedingCat].populationSize = stuntingDist[ageName][stuntingCat] * wastingDist[ageName][wastingCat] * breastfeedingDist[ageName][breastfeedingCat] * totalPop
-
-    def getMortality(self):
-        agePop = 0.
-        ageMortality = 0.
-        for stuntingCat in self.stuntingList:
-            for wastingCat in self.wastingList:
-                for breastfeedingCat in self.breastfeedingList:
-                    thisBox = self.dictOfBoxes[stuntingCat][wastingCat][breastfeedingCat] 
-                    boxMortality = thisBox.mortalityRate
-                    boxPop = thisBox.populationSize
-                    agePop += boxPop
-                    ageMortality += boxMortality*boxPop
-        ageMortality /= agePop
-        return ageMortality
-
-
-        
-=======
->>>>>>> 1444710b
 class Model:
     def __init__(self, listOfPregnantWomenAgeCompartments, listOfAgeCompartments, listOfReproductiveAgeCompartments, keyList):
         self.listOfPregnantWomenAgeCompartments = listOfPregnantWomenAgeCompartments
@@ -187,11 +60,7 @@
         return self.cumulativeAgingOutStunted
         
     def getCumulativeAgingOutNotStunted(self):
-<<<<<<< HEAD
-        return self.cumulativeAgingOutNotStunted    
-=======
         return self.cumulativeAgingOutNotStunted
->>>>>>> 1444710b
 
     def getDALYs(self):
         DALYs = 0.
@@ -308,9 +177,6 @@
         elif outcome == 'stunting':
             outcomeValue = self.getCumulativeAgingOutStunted()
         elif outcome == 'thrive':
-<<<<<<< HEAD
-            outcomeValue = self.getCumulativeAgingOutNotStunted()    
-=======
             outcomeValue = self.getCumulativeAgingOutNotStunted()
         elif outcome == 'wasting_prev':
             outcomeValue = self.getTotalWastedFraction()
@@ -318,7 +184,6 @@
             outcomeValue = self.getFractionInWastingCat('SAM')
         elif outcome == 'MAM_prev':
             outcomeValue = self.getFractionInWastingCat('MAM')
->>>>>>> 1444710b
         elif outcome == 'DALYs':
             outcomeValue = self.getDALYs()
         elif outcome == 'stunting prev':
@@ -589,11 +454,7 @@
         countAgingOutStunted = oldest.getNumberStunted() * oldest.agingRate
         countAgingOutNotStunted = oldest.getNumberNotStunted() * oldest.agingRate
         self.cumulativeAgingOutStunted += countAgingOutStunted
-<<<<<<< HEAD
-        self.cumulativeAgingOutNotStunted += countAgingOutNotStunted                  
-=======
         self.cumulativeAgingOutNotStunted += countAgingOutNotStunted                
->>>>>>> 1444710b
         # first age group does not have aging in
         newborns = self.listOfAgeCompartments[0]
         for wastingCat in self.wastingList:
