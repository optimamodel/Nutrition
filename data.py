--- conflicted
+++ resolved
@@ -544,13 +544,8 @@
     fracMAMtoSAM = 0.9 # from Jakub
 
     # FAMILY PLANNING
-<<<<<<< HEAD
     sheet = pd.read_excel(location, sheetname='Interventions family planning')
     effectivenessFP = dict(zip(sheet.Method, sheet.Effectiveness))
-=======
-    sheet = pd.read_excel(location, sheetname='Interventions family planning', index_col=[0])
-    effectivenessFP = readSheetWithOneIndexCol(sheet, scaleFactor=1.)
->>>>>>> ea7287a3
 
 
     spreadsheetData = Data(causesOfDeathList, conditionsList, interventionList, interventionCompleteList,
