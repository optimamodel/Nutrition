--- conflicted
+++ resolved
@@ -1,11 +1,7 @@
 <!--
 Manage projects page
 
-<<<<<<< HEAD
 Last update: 2019feb12
-=======
-Last update: 2019feb11
->>>>>>> 313e2652
 -->
 
 <template>
@@ -77,7 +73,7 @@
               <input type="text"
                      class="txbox renamebox"
                      @keyup.enter="renameProject(projectSummary)"
-                     v-model="projectSummary.renaming"/>                  
+                     v-model="projectSummary.renaming"/>
             </td>
             <td v-else>
               <div v-if="projectLoaded(projectSummary.project.id)">
