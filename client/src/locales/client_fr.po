#
msgid ""
msgstr ""
"Project-Id-Version: \n"
"POT-Creation-Date: \n"
"PO-Revision-Date: \n"
"Last-Translator: \n"
"Language-Team: \n"
"Language: fr\n"
"MIME-Version: 1.0\n"
"Content-Type: text/plain; charset=UTF-8\n"
"Content-Transfer-Encoding: 8bit\n"
"X-Generator: Poedit 3.0\n"

msgid "Actions"
msgstr "Actions"

msgid "Active"
msgstr "Actif"

msgid "Cancel"
msgstr "Annuler"

msgid "Copy"
msgstr "Copier"

msgid "Could not upload file"
msgstr "Impossible de télécharger le fichier"

msgid "Create"
msgstr "Créer"

msgid "Databook"
msgstr "Databook"

msgid "Delete"
msgstr "Supprimer"

msgid "Delete selected"
msgstr "Supprimer la sélection"

msgid "Deselect all"
msgstr "Tout désélectionner"

msgid "Download"
msgstr "Télécharger"

msgid "Download selected"
msgstr "Télécharger la sélection"

msgid "Help"
msgstr "Aide"

msgid "Include"
msgstr "Inclure"

msgid "Login"
msgstr "Connexion"

msgid "Name"
msgstr "Nom"

msgid "Open"
msgstr "Ouvrir"

msgid "Outcomes"
msgstr "Résultats"

msgid "Register"
msgstr "S'inscrire"

msgid "Rename"
msgstr "Renommer"

msgid "Save"
msgstr "Sauvegarder"

msgid "Status"
msgstr "État"

msgid "Type"
msgstr "Taper"

msgid "Upload"
msgstr "Télécharger"

msgid "Zoom out"
msgstr "Faire un zoom arrière"

msgctxt "common"
msgid "Can be reallocated"
msgstr "Peut être réaffecté"

msgctxt "common"
msgid "Cannot be reallocated"
msgstr "Ne peut être réaffecté"

msgctxt "common"
<<<<<<< HEAD
msgid "Clear results"
msgstr "Marche à vide"
=======
msgid "Clear run"
msgstr "Effacer les résultats"
>>>>>>> 6bda2a2d

msgctxt "common"
msgid "Export data"
msgstr "Exporter les données"

msgctxt "common"
msgid "Export plots"
msgstr "Exporter les graphiques"

msgctxt "common"
msgid "Export results"
msgstr "Exporter les résultats"

msgctxt "common"
msgid "Plot results"
msgstr "Tracer les résultats"

msgctxt "common"
msgid "Program name"
msgstr "Nom du programme"

msgctxt "common"
msgid "Reset zoom"
msgstr "Réinitialiser le zoom"

msgctxt "common"
msgid "Run"
msgstr "Exécuter"

msgctxt "common"
msgid "Test run"
msgstr "Essai"

msgctxt "common"
msgid "Zoom in"
msgstr "Zoomer"

msgctxt "common"
msgid "Zoom out"
msgstr "Faire un zoom arrière"

msgctxt "common"
msgid "no_data_loaded"
msgstr ""
"Les données n'ont pas encore été téléchargées pour le projet.  Veuillez "
"télécharger un livre de données dans la page Projets."

msgctxt "common"
msgid "no_project_loaded"
msgstr "Aucun projet n'est chargé"

msgctxt "footer"
msgid "Terms and conditions"
msgstr "Termes et conditions"

msgctxt "geoaptial"
msgid "Regional spending"
msgstr "Dépenses régionales"

msgctxt "geospatial"
msgid "Add geospatial optimization"
msgstr "Ajouter une optimisation géospatiale"

msgctxt "geospatial"
msgid "Additional funds to allocate"
msgstr "Fonds supplémentaires à allouer"

msgctxt "geospatial"
msgid "Can be reallocated between regions"
msgstr "Peut être réaffecté entre les régions"

msgctxt "geospatial"
msgid "Cannot be reallocated between regions"
msgstr "Ne peut être réaffecté entre les régions"

msgctxt "geospatial"
msgid "Copy geospatial optimization"
msgstr "Copier l'optimisation géospatiale"

msgctxt "geospatial"
msgid "Define geospatial optimizations"
msgstr "Définir les optimisations géospatiales"

msgctxt "geospatial"
msgid "Delete geospatial optimization"
msgstr "Supprimer l'optimisation géospatiale"

msgctxt "geospatial"
msgid "Edit geospatial optimization"
msgstr "Modifier l'optimisation géospatiale"

msgctxt "geospatial"
msgid "Existing spending"
msgstr "Dépenses existantes"

msgctxt "geospatial"
msgid "Geospatial optimization name"
msgstr "Nom de l'optimisation géospatiale"

msgctxt "geospatial"
msgid "Optimization objective"
msgstr "Objectif de l'optimisation"

msgctxt "geospatial"
msgid "Optimization/program"
msgstr "Optimisation/programme"

msgctxt "geospatial"
msgid "Select regions"
msgstr "Sélectionner les régions"

msgctxt "geospatial"
msgid "Weight"
msgstr "Poids"

msgctxt "inputs"
msgid "Current sheet"
msgstr "Fiche actuelle"

msgctxt "inputs"
msgid "Edit input data"
msgstr "Modifier les données saisies"

msgctxt "inputs"
msgid "Switch to this sheet"
msgstr "Passer à cette fiche"

msgctxt "inputs"
msgid "data_not_loaded"
msgstr "Données non chargées"

msgctxt "inputs"
msgid "no_project_loaded"
msgstr "Aucun projet chargé"

msgctxt "inputs"
msgid "revert"
msgstr "Revenir en arrière"

msgctxt "inputs"
msgid "revert_tooltip"
msgstr "Revenir aux dernières données enregistrées"

msgctxt "inputs"
msgid "save_changes"
msgstr "Enregistrer les changements"

msgctxt "inputs"
msgid "save_tooltip"
msgstr "Sauvegarder les données dans le projet"

msgctxt "login"
msgid "New user?"
msgstr "Nouvel utilisateur?"

msgctxt "login"
msgid "Register here"
msgstr "Inscrivez-vous ici"

msgctxt "navbar"
msgid "About"
msgstr "À propos"

msgctxt "navbar"
msgid "Change password"
msgstr "Changer le mot de passe"

msgctxt "navbar"
msgid "Edit account"
msgstr "Modifier le compte"

msgctxt "navbar"
msgid "Geospatial"
msgstr "Géospatial"

msgctxt "navbar"
msgid "Help"
msgstr "Aide"

msgctxt "navbar"
msgid "Inputs"
msgstr "Donnés"

msgctxt "navbar"
msgid "Log out"
msgstr "Déconnexion"

msgctxt "navbar"
msgid "Optimizations"
msgstr "Optimisations"

msgctxt "navbar"
msgid "Project"
msgstr "Projet"

msgctxt "navbar"
msgid "Projects"
msgstr "Projets"

msgctxt "navbar"
msgid "Scenarios"
msgstr "Scénarios"

msgctxt "navbar"
msgid "Toggle navigation"
msgstr "Basculer la navigation"

msgctxt "navbar"
msgid "User"
msgstr "Utilisateur"

msgctxt "optimization"
msgid "Add optimization"
msgstr "Ajouter une optimisation"

msgctxt "optimization"
msgid "Additional funds to allocate"
msgstr "Fonds supplémentaires à allouer"

msgctxt "optimization"
msgid "Budget multipliers"
msgstr "Multiplicateurs budgétaires"

msgctxt "optimization"
msgid "Copy optimization"
msgstr "Copier l'optimisation"

msgctxt "optimization"
msgid "Define optimizations"
msgstr "Définir les optimisations"

msgctxt "optimization"
msgid "Delete optimization"
msgstr "Supprimer l'optimisation"

msgctxt "optimization"
msgid "Deselect all interventions"
msgstr "Désélectionner toutes les interventions"

msgctxt "optimization"
msgid "Edit optimization"
msgstr "Modifier l'optimisation"

msgctxt "optimization"
msgid "Existing spending"
msgstr "Dépenses existantes"

msgctxt "optimization"
msgid "Optimization name"
msgstr "Nom de l'optimisation"

msgctxt "optimization"
msgid "Optimization objective"
msgstr "Objectif de l'optimisation"

msgctxt "optimization"
msgid "Optimization/program"
msgstr "Optimisation/programme"

msgctxt "optimization"
msgid "Weight"
msgstr "Poids"

msgctxt "optimization"
msgid "current budget"
msgstr "budget actuel"

msgctxt "optimization"
msgid "perform_costeff"
msgstr "Effectuer une analyse coût-efficacité de l'intervention"

msgctxt "placeholder"
msgid "Enter new password"
msgstr "Saisissez un nouveau mot de passe"

msgctxt "placeholder"
msgid "Reenter old password"
msgstr "Saisissez à nouveau l'ancien mot de passe"

msgctxt "placeholder"
msgid "Password"
msgstr "Mot de passe"

msgctxt "placeholder"
msgid "Username"
msgstr "Nom d'utilisateur"

msgctxt "projects"
msgid "Add demo project"
msgstr "Ajouter un projet de démonstration"

msgctxt "projects"
msgid "Copy databook"
msgstr "Copier le recueil de données"

msgctxt "projects"
msgid "Could not add new project"
msgstr "Impossible d'ajouter un nouveau projet"

msgctxt "projects"
msgid "Could not download project"
msgstr "Impossible de télécharger le projet"

msgctxt "projects"
msgid "Could not rename databook"
msgstr "Impossible de renommer le recueil de données"

msgctxt "projects"
msgid "Create blank project"
msgstr "Créer un projet vierge"

msgctxt "projects"
msgid "Create new project"
msgstr "Créer un nouveau projet"

msgctxt "projects"
msgid "Create project"
msgstr "Créer un projet"

msgctxt "projects"
msgid "Delete databook"
msgstr "Supprimer le recueil de données"

msgctxt "projects"
msgid "Download databook"
msgstr "Télécharger le receuil de données"

msgctxt "projects"
msgid "Last modified"
msgstr "Dernière modification"

msgctxt "projects"
msgid "Manage projects"
msgstr "Gérer des projets"

msgctxt "projects"
msgid "New name"
msgstr "Nouveau nom"

msgctxt "projects"
msgid "New project"
msgstr "Nouveau projet"

msgctxt "projects"
msgid "New project uploaded"
msgstr "Nouveau projet téléchargé"

msgctxt "projects"
msgid "Project actions"
msgstr "Actions du projet"

msgctxt "projects"
msgid "Project name"
msgstr "Nom du projet"

msgctxt "projects"
msgid "Rename databook"
msgstr "Renommer le recueil de données"

msgctxt "projects"
msgid "Type here to filter projects"
msgstr "Taper ici pour filtrer les projets"

msgctxt "projects"
msgid "Upload databook"
msgstr "Télécharger le recueil de données"

msgctxt "projects"
msgid "Upload project from file"
msgstr "Télécharger le projet à partir d'un fichier"

msgctxt "projects"
msgid "loaded_popup"
msgstr "Projet \"{name}\" chargé"

msgctxt "projects"
msgid "Language"
msgstr "Langue"

msgctxt "register"
msgid "Already registered?"
msgstr "Déjà inscrit.e?"

msgctxt "scenarios"
msgid "Add budget scenario"
msgstr "Ajouter un scénario budgétaire"

msgctxt "scenarios"
msgid "Add coverage scenario"
msgstr "Ajouter un scénario de couverture"

msgctxt "scenarios"
msgid "Add scenario"
msgstr "Ajouter un scénario"

msgctxt "scenarios"
msgid "Convert scenario type"
msgstr "Convertir le type de scénario"

msgctxt "scenarios"
msgid "Copy scenario"
msgstr "Copier le scénario"

msgctxt "scenarios"
msgid "Databook"
msgstr "Databook"

msgctxt "scenarios"
msgid "Define scenarios"
msgstr "Définir des scénarios"

msgctxt "scenarios"
msgid "Delete scenario"
msgstr "Supprimer le scénario"

msgctxt "scenarios"
msgid "Edit scenario"
msgstr "Modifier le scénario"

msgctxt "scenarios"
msgid "Perform intervention cost-effectiveness analysis"
msgstr "Effectuer une analyse coût-efficacité de l'intervention"

msgctxt "scenarios"
msgid "Program cost-effectiveness"
msgstr "Rentabilité du programme"

msgctxt "scenarios"
msgid "Program coverages"
msgstr "Couvertures du programme"

msgctxt "scenarios"
msgid "Program spending"
msgstr "Dépenses du programme"

msgctxt "scenarios"
msgid "Run scenarios"
msgstr "Exécuter des scénarios"

msgctxt "scenarios"
msgid "Scenario name"
msgstr "Nom du scénario"

msgctxt "scenarios"
msgid "Scenario/program"
msgstr "Scénario/programme"

msgctxt "placeholder"
msgid "Display name (optional)"
msgstr "Nom d'utilisateur (facultatif)"

msgctxt "placeholder"
msgid "Email (optional)"
msgstr "E-mail (facultatif)"

msgid "please_wait_spinner"
msgstr "Veuillez patienter..."<|MERGE_RESOLUTION|>--- conflicted
+++ resolved
@@ -96,13 +96,8 @@
 msgstr "Ne peut être réaffecté"
 
 msgctxt "common"
-<<<<<<< HEAD
 msgid "Clear results"
-msgstr "Marche à vide"
-=======
-msgid "Clear run"
 msgstr "Effacer les résultats"
->>>>>>> 6bda2a2d
 
 msgctxt "common"
 msgid "Export data"
