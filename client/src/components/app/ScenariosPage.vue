--- conflicted
+++ resolved
@@ -167,7 +167,6 @@
             });
           })
       },
-<<<<<<< HEAD
 
       deleteScen(scenSummary) {
         console.log('deleteScen() called')
@@ -188,13 +187,6 @@
           })
       },
 
-=======
-      
-      deleteScen(scenSummary) {
-        console.log('deleteScen() called')
-      },
-      
->>>>>>> 6e9856d1
       runScenarios() {
         console.log('runScenarios() called')
 
