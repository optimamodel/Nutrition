--- conflicted
+++ resolved
@@ -1,10 +1,5 @@
-<<<<<<< HEAD
 import sciris as sc
 
-version = "1.7.16"
-versiondate = "2022-02-11"
-gitinfo = sc.gitinfo(__file__)
-=======
-version = "1.7.4"
-versiondate = "2022-03-09"
->>>>>>> 9b65ea53
+version = "2.0.0"
+versiondate = "2022-04-28"
+gitinfo = sc.gitinfo(__file__)