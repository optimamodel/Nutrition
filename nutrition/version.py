<<<<<<< HEAD
version = '1.3.0'
versiondate = '2018-10-02'
=======
version = '1.2.11'
versiondate = '2018-10-03'
>>>>>>> 51979a65
<|MERGE_RESOLUTION|>--- conflicted
+++ resolved
@@ -1,7 +1,2 @@
-<<<<<<< HEAD
 version = '1.3.0'
-versiondate = '2018-10-02'
-=======
-version = '1.2.11'
-versiondate = '2018-10-03'
->>>>>>> 51979a65
+versiondate = '2018-10-04'