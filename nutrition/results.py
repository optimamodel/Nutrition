import sciris as sc
from .model import default_trackers

class ScenResult(sc.prettyobj):
    def __init__(self, name, model_name, model, obj=None, mult=None):
        self.name = name
        self.model_name = model_name
        self.model = model
        self.prog_info = self.model.prog_info # provides access to costing info
        self.programs = self.prog_info.programs
        self.pops = self.model.pops
        self.mult = mult
        self.obj = obj
        self.years = range(model.t[0], model.t[1]+1)
        self.uid = sc.uuid()
        self.created = sc.now()
        self.modified = sc.now()
        
    def model_attr(self):
        return self.model.__dict__
    
    def get_outputs(self, outcomes=None, seq=False, asdict=False, pretty=False):
        """
        outcomes: a list of model outcomes to return
        return: a list of outputs with same order as outcomes
        """
        if outcomes is None:
            outcomes = default_trackers()
        if sc.isstring(outcomes):
            outcomes = sc.promotetolist(outcomes)
        outs = self.model.get_output(outcomes, seq=seq)
        if asdict:
            output = sc.odict()
            for o,outcome in enumerate(outcomes):
                output[outcome] = outs[o]
        else: 
            output = outs
            if pretty and not seq:
                prettyvals = []
                for out, val in zip(outcomes, output):
                    if 'prev' in out:
                        prettyval = round(val* 100, 2)
                    else:
                        prettyval = round(val,0)
                    prettyvals.append(prettyval)
                output = prettyvals
        return output

    def get_allocs(self, ref=True, current=False):
        allocs = sc.odict()
        for name, prog in self.programs.iteritems():
            spend = prog.annual_spend
            if not ref and prog.reference:
                spend -= spend[0] # baseline year is reference spending, subtracted from every year
            if current:
                spend = spend[:1]
            # if not fixed and not prog.reference:
            #     spend -= spend[0]
            allocs[name] = spend
        return allocs

<<<<<<< HEAD
    def get_freefunds(self):
        free = self.model.prog_info.free
        if self.mult is not None:
            free *= self.mult
        return free

    def get_currspend(self):
        return self.model.prog_info.curr
=======
    def get_childscens(self):
        """ For calculating the impacts of each scenario with single intervention set to 0 coverage """
        cov = [0]
        allkwargs = []
        progset = self.programs.iterkeys()
        base_progset = self.prog_info.base_progset()
        # zero cov scen
        kwargs = {'name': 'Scenario overall',
                  'model_name': self.model_name,
                  'scen_type': 'budget',
                  'progvals': {prog: cov for prog in base_progset}}
        allkwargs.append(kwargs)
        # scale down each program to 0 individually
        progvals = self.get_allocs(ref=True)
        for prog in progset:
            new_progvals = sc.dcp(progvals)
            new_progvals[prog] = cov
            kwargs = {'name': prog,
                      'model_name': self.model_name,
                      'scen_type': 'budget',
                      'progvals': new_progvals}
            allkwargs.append(kwargs)
        return allkwargs
>>>>>>> f6235cf9

    def plot(self, toplot=None):
        from .plotting import make_plots # This is here to avoid a circular import
        figs = make_plots(self, toplot=toplot)
        return figs<|MERGE_RESOLUTION|>--- conflicted
+++ resolved
@@ -59,7 +59,6 @@
             allocs[name] = spend
         return allocs
 
-<<<<<<< HEAD
     def get_freefunds(self):
         free = self.model.prog_info.free
         if self.mult is not None:
@@ -68,7 +67,7 @@
 
     def get_currspend(self):
         return self.model.prog_info.curr
-=======
+
     def get_childscens(self):
         """ For calculating the impacts of each scenario with single intervention set to 0 coverage """
         cov = [0]
@@ -92,7 +91,6 @@
                       'progvals': new_progvals}
             allkwargs.append(kwargs)
         return allkwargs
->>>>>>> f6235cf9
 
     def plot(self, toplot=None):
         from .plotting import make_plots # This is here to avoid a circular import
