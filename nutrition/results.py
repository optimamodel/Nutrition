import sciris as sc
from .utils import default_trackers, pretty_labels
import numpy as np
import math as mt



class ScenResult(sc.prettyobj):
    def __init__(self, name, model_name, model, obj=None, mult=None, weight=None, growth=False):
        self.name = name
        self.model_name = model_name
        self.model = model
        self.prog_info = self.model.prog_info  # provides access to costing info
        self.programs = self.prog_info.programs
        self.pops = self.model.pops
        self.mult = mult
        self.weight = weight
        self.obj = obj
        self.years = list(range(model.t[0], model.t[1] + 1))
        self.uid = sc.uuid()
        self.created = sc.now()
        self.modified = sc.now()
<<<<<<< HEAD
        self.growth = growth
        # self.results = []
=======
>>>>>>> 836b66f0

    def model_attr(self):
        return self.model.__dict__

<<<<<<< HEAD
    def get_outputs(self, outcomes=None, seq=False, asdict=True, pretty=False):
=======
    def get_outputs(self, outcomes=None, seq=False, asdict=False, pretty=False):
>>>>>>> 836b66f0
        """
        outcomes: a list of model outcomes to return
        return: a list of outputs with same order as outcomes
        """
        if outcomes is None:
            outcomes = default_trackers()
        if sc.isstring(outcomes):
            outcomes = sc.promotetolist(outcomes)
        outs = self.model.get_output(outcomes, seq=seq)
        if asdict:
            output = sc.odict()
            for o, outcome in enumerate(outcomes):
                output[outcome] = outs[o]
        else:
            output = outs
            if pretty and not seq:
                prettyvals = []
                for out, val in zip(outcomes, output):
                    if "prev" in out:
                        prettyval = round(val * 100, 2)
                    else:
                        prettyval = round(val, 0)
                    prettyvals.append(prettyval)
                output = prettyvals
        return output

<<<<<<< HEAD
=======
    def get_allocs(self, ref=True, current=False):
        allocs = sc.odict()
        for name, prog in self.programs.items():
            spend = prog.annual_spend
            if not ref and prog.reference:
                spend -= spend[0]  # baseline year is reference spending, subtracted from every year
            if current:
                spend = spend[:1]
            # if not fixed and not prog.reference:
            #     spend -= spend[0]
            allocs[name] = spend
        return allocs

>>>>>>> 836b66f0
    def get_covs(self, ref=True, unrestr=True):
        covs = sc.odict()

        for name, prog in self.programs.iteritems():
<<<<<<< HEAD
            if self.growth:
                covs[name] = prog.annual_restr_cov
            else:
                covs[name] = prog.annual_cov
=======
            cov = prog.get_cov(unrestr=unrestr)
            if not ref and prog.reference:
                cov -= cov[0]  # baseline year is reference cov, subtracted from every year
            covs[name] = cov
>>>>>>> 836b66f0
        return covs

    def get_allocs(self, ref=True, current=False):
        allocs = sc.odict()

        for name, prog in self.programs.items():
            prog_cov = prog.get_cov(unrestr=True)
            allocs[name] = prog.annual_spend

        return allocs

    def get_freefunds(self):
        free = self.model.prog_info.free
        if self.mult is not None:
            free *= self.mult
        return free

    def get_currspend(self):
        return self.model.prog_info.curr

    def get_basefunds(self):
        return self.model.prog_info.fixed

    def get_populations(self):
        total_population = self.model.children.total_pop()
        return total_population

    def get_childscens(self):
        """ For calculating the impacts of each scenario with single intervention set to 0 coverage """
        cov = [0]
        allkwargs = []
        progset = self.programs.keys()
        base_progset = self.prog_info.base_progset()
        # zero cov scen
        kwargs = {"name": "Scenario overall", "model_name": self.model_name, "scen_type": "budget", "progvals": {prog: cov for prog in base_progset}}
        allkwargs.append(kwargs)
        # scale down each program to 0 individually
        progvals = self.get_allocs(ref=True)
        for prog in progset:
            new_progvals = sc.dcp(progvals)
            new_progvals[prog] = cov
            kwargs = {"name": prog, "model_name": self.model_name, "scen_type": "budget", "progvals": new_progvals}
            allkwargs.append(kwargs)
        return allkwargs

    def plot(self, toplot=None):
        from .plotting import make_plots  # This is here to avoid a circular import

        figs = make_plots(self, toplot=toplot)
        return figs


<<<<<<< HEAD
def reduce(results, n_runs, use_mean=False, quantiles=None, bounds=None, output=False):
    years = results[0].years
    esti = ["point", "low", "high"]
    outcomes = default_trackers()
    if use_mean:
        if bounds is None:
            bounds = 2
    else:
        if quantiles is None:
            quantiles = {"low": 0.1, "high": 0.9}
        if not isinstance(quantiles, dict):
            try:
                quantiles = {"low": float(quantiles[0]), "high": float(quantiles[1])}
            except Exception as E:
                errormsg = f"Could not figure out how to convert {quantiles} into a quantiles object: must be a dict with keys low, high or a 2-element array ({str(E)})"
                raise ValueError(errormsg)
    reduce = {}

    for i in range(int(len(results) / n_runs)):
        raw = {o: {n: np.zeros(len(years)) for n in range(n_runs)} for o in outcomes}
        reduce[results[i * n_runs].name] = {o: {es: np.zeros(len(years)) for es in esti} for o in outcomes}

        for j in range(n_runs):
            out = results[i * n_runs + j].get_outputs(outcomes, seq=True, pretty=True)
            for out_key in outcomes:
                vals = out[out_key]
                raw[out_key][j] = vals
                # print(raw)
            # for default tracker outcomes
            for out_key in outcomes:
                axis = 0
                if use_mean:
                    r_mean = np.mean(list(raw[out_key].values()), axis=axis)
                    r_std = np.std(list(raw[out_key].values()), axis=axis)
                    reduce[results[i * n_runs].name][out_key]["point"] = r_mean
                    reduce[results[i * n_runs].name][out_key]["low"] = r_mean - bounds * r_std
                    reduce[results[i * n_runs].name][out_key]["high"] = r_mean + bounds * r_std
                else:
                    reduce[results[i * n_runs].name][out_key]["point"] = np.quantile(list(raw[out_key].values()), q=0.5, axis=axis)
                    reduce[results[i * n_runs].name][out_key]["low"] = np.quantile(list(raw[out_key].values()), q=quantiles["low"], axis=axis)
                    reduce[results[i * n_runs].name][out_key]["high"] = np.quantile(list(raw[out_key].values()), q=quantiles["high"], axis=axis)
    # df = pd.DataFrame(reduce)
    # df.to_excel('reduce_test.xlsx')
    return reduce


def write_results(results, reduced_results={}, projname=None, filename=None, folder=None, full_outcomes=False):
    """Writes outputs and program allocations to an xlsx book.
    For each scenario, book will include:
        - sheet called 'outcomes' which contains all outputs over time
        - sheet called 'budget and coverage' which contains all program cost and coverages over time"""
    if reduced_results:
        filepath = write_reduced_results(results, reduced_results, projname=projname, filename=filename, folder=folder)
        if not full_outcomes:
            return filepath
        filename = "full_" + filename

    years = results[0].years
    rows, filepath, outputs, outcomes, sheetnames, nullrow, allformats, alldata = _write_results_outcomes(projname, filename, folder, years)
=======
def write_results(results, projname=None, filename=None, folder=None):
    from .version import version
    from datetime import date

    """ Writes outputs and program allocations to an xlsx book.
    For each scenario, book will include:
        - sheet called 'outcomes' which contains all outputs over time
        - sheet called 'budget and coverage' which contains all program cost and coverages over time """
    if projname is None:
        projname = ""
    outcomes = default_trackers()
    labs = pretty_labels()
    rows = [labs[out] for out in outcomes]
    if filename is None:
        filename = "outputs.xlsx"
    filepath = sc.makefilepath(filename=filename, folder=folder, ext="xlsx", default="%s outputs.xlsx" % projname)
    outputs = []
    sheetnames = ["Version", "Outcomes", "Budget & coverage"]
    alldata = []
    allformats = []
    years = results[0].years
    nullrow = [""] * len(years)

    ### Version sheet
    data = [["Version", "Date"], [version, date.today()]]
    alldata.append(data)

    # Formatting
    nrows = len(data)
    ncols = len(data[0])
    formatdata = np.zeros((nrows, ncols), dtype=object)
    formatdata[:, :] = "plain"  # Format data as plain
    formatdata[:, 0] = "bold"  # Left side bold
    formatdata[0, :] = "header"  # Top with green header
    allformats.append(formatdata)
>>>>>>> 836b66f0

    ### Outcomes sheet
    headers = [["Scenario", "Outcome"] + years + ["Cumulative"]]
    for r, res in enumerate(results):
        if res.name != "Excess budget":
            out = res.get_outputs(outcomes, seq=True, pretty=True)
            # print(out)
            for o, outcome in enumerate(rows):
                name = [res.name] if o == 0 else [""]
                thisout = out[o]
                if "prev" in outcome.lower():
                    cumul = "N/A"
                elif "mortality" in outcome.lower():
                    cumul = "N/A"
                else:
                    cumul = sum(thisout)
                outputs.append(name + [outcome] + list(thisout) + [cumul])
            outputs.append(nullrow)
    data = headers + outputs
    alldata.append(data)

<<<<<<< HEAD
    nrows, ncols, formatdata, allformats, outputs, headers = _write_results_costcov(data, allformats, years)

=======
    # Formatting
    nrows = len(data)
    ncols = len(data[0])
    formatdata = np.zeros((nrows, ncols), dtype=object)
    formatdata[:, :] = "plain"  # Format data as plain
    formatdata[:, 0] = "bold"  # Left side bold
    formatdata[0, :] = "header"  # Top with green header
    allformats.append(formatdata)

    ### Cost & coverage sheet
    # this is grouped not by program, but by coverage and cost (within each scenario)
    outputs = []
    headers = [["Scenario", "Program", "Type", "Cost-coverage type"] + years]
>>>>>>> 836b66f0
    for r, res in enumerate(results):
        if res.name != "Excess budget":
            rows = res.programs.keys()
            spend = res.get_allocs(ref=True)
            cov = res.get_covs(unrestr=True)
            # print(spend)
            # collate coverages first
            for r, prog in enumerate(rows):
                name = [res.name] if r == 0 else [""]
                costcov = res.programs[prog].costtype
                thiscov = cov[prog]
                outputs.append(name + [prog] + ["Coverage"] + [costcov] + list(thiscov))
            # collate spending second
            for r, prog in enumerate(rows):
                thisspend = spend[prog]
                costcov = res.programs[prog].costtype
                outputs.append([""] + [prog] + ["Budget"] + [costcov] + list(thisspend))
            outputs.append(nullrow)
        else:
            spend = res.get_allocs(ref=True)
            thisspend = spend["Excess budget not allocated"]
            outputs.append(["Excess budget not allocated"] + ["N/A"] + ["Budget"] + ["N/A"] + list(thisspend))
<<<<<<< HEAD
            outputs.append(nullrow)
    data = headers + outputs
    alldata.append(data)

    _write_results_finalise(data, allformats, filename, alldata, sheetnames)

    return filepath


def write_reduced_results(results, reduced_results, projname=None, filename=None, folder=None):
    """Writes outputs and program allocations to an xlsx book.
    For each scenario, book will include:
        - sheet called 'outcomes' which contains all outputs over time
        - sheet called 'budget and coverage' which contains all program cost and coverages over time"""

    estimate_labels = list(reduced_results[list(reduced_results.keys())[0]][list(reduced_results[list(reduced_results.keys())[0]].keys())[0]].keys())
    years = results[0].years
    rows, filepath, outputs, outcomes, sheetnames, nullrow, allformats, alldata = _write_results_outcomes(projname, filename, folder, years)

    ### Outcomes sheet
    headers = [["Scenario", "Estimate", "Outcome"] + years + ["Cumulative"]]
    for r, res in enumerate(reduced_results):
        for esti in estimate_labels:
            if res != "Excess budget":
                out = []
                for measure in list(reduced_results[res].keys()):
                    out.append(reduced_results[res][measure][esti])
                    # print(out)
                for o, outcome in enumerate(rows):
                    name = [res] if o == 0 else [""]
                    thisout = out[o]
                    if "prev" in outcome.lower():
                        cumul = "N/A"
                    elif "mortality" in outcome.lower():
                        cumul = "N/A"
                    else:
                        cumul = sum(thisout)
                    outputs.append(name + [esti] + [outcome] + list(thisout) + [cumul])
                outputs.append(nullrow)
    data = headers + outputs
    alldata.append(data)

    nrows, ncols, formatdata, allformats, outputs, headers = _write_results_costcov(data, allformats, years)

    ### Cost & coverage sheet
    # this is grouped not by program, but by coverage and cost (within each scenario)

    for r, res in enumerate(results):
        if res.name != "Excess budget" and "#" not in res.name:
            rows = res.programs.keys()
            spend = res.get_allocs(ref=True)
            cov = res.get_covs(unrestr=True)
            # print(spend)
            # collate coverages first
            for p, prog in enumerate(rows):
                name = [res.name] if p == 0 else [""]
                costcov = res.programs[prog].costtype
                thiscov = cov[prog]
                outputs.append(name + [prog] + ["Coverage"] + [costcov] + list(thiscov))
            # collate spending second
            for p, prog in enumerate(rows):
                thisspend = spend[prog]
                costcov = res.programs[prog].costtype
                outputs.append([""] + [prog] + ["Budget"] + [costcov] + list(thisspend))
            outputs.append(nullrow)
        elif "#" not in res.name:
            spend = res.get_allocs(ref=True)
            thisspend = spend["Excess budget not allocated"]
            outputs.append(["Excess budget not allocated"] + ["N/A"] + ["Budget"] + ["N/A"] + list(thisspend))
=======
>>>>>>> 836b66f0
            outputs.append(nullrow)
    data = headers + outputs
    alldata.append(data)

    _write_results_finalise(data, allformats, filename, alldata, sheetnames)

    return filepath


def _write_results_outcomes(projname, filename, folder, years):
    from .version import version
    from datetime import date

    if projname is None:
        projname = ""
    outcomes = default_trackers()
    labs = pretty_labels()
    rows = [labs[out] for out in outcomes]
    if filename is None:
        filename = "outputs.xlsx"
    filepath = sc.makefilepath(filename=filename, folder=folder, ext="xlsx", default="%s outputs.xlsx" % projname)
    outputs = []
    sheetnames = ["Version", "Outcomes", "Budget & coverage"]
    alldata = []
    allformats = []
    # print(results[1])
    nullrow = [""] * len(years)
    ### Version sheet
    data = [["Version", "Date"], [version, date.today()]]
    alldata.append(data)

    # Formatting
    nrows = len(data)
    ncols = len(data[0])
    formatdata = np.zeros((nrows, ncols), dtype=object)
    formatdata[:, :] = "plain"  # Format data as plain
    formatdata[:, 0] = "bold"  # Left side bold
    formatdata[0, :] = "header"  # Top with green header
    allformats.append(formatdata)

    return rows, filepath, outputs, outcomes, sheetnames, nullrow, allformats, alldata


def _write_results_costcov(data, allformats, years):
    # Formatting
    nrows = len(data)
    ncols = len(data[0])
    formatdata = np.zeros((nrows, ncols), dtype=object)
    formatdata[:, :] = "plain"  # Format data as plain
    formatdata[:, 0] = "bold"  # Left side bold
    formatdata[0, :] = "header"  # Top with green header
    allformats.append(formatdata)

<<<<<<< HEAD
    outputs = []
    headers = [["Scenario", "Program", "Type", "Cost-coverage type"] + years]

    return nrows, ncols, formatdata, allformats, outputs, headers


def _write_results_finalise(data, allformats, filename, alldata, sheetnames):
    # Formatting
    nrows = len(data)
    ncols = len(data[0])
    formatdata = np.zeros((nrows, ncols), dtype=object)
    formatdata[:, :] = "plain"  # Format data as plain
    formatdata[:, 0] = "bold"  # Left side bold
    formatdata[0, :] = "header"  # Top with green header
    allformats.append(formatdata)

=======
>>>>>>> 836b66f0
    formats = {"header": {"bold": True, "bg_color": "#3c7d3e", "color": "#ffffff"}, "plain": {}, "bold": {"bold": True}}
    sc.savespreadsheet(filename=filename, data=alldata, sheetnames=sheetnames, formats=formats, formatdata=allformats)

    return<|MERGE_RESOLUTION|>--- conflicted
+++ resolved
@@ -20,20 +20,13 @@
         self.uid = sc.uuid()
         self.created = sc.now()
         self.modified = sc.now()
-<<<<<<< HEAD
         self.growth = growth
         # self.results = []
-=======
->>>>>>> 836b66f0
 
     def model_attr(self):
         return self.model.__dict__
 
-<<<<<<< HEAD
     def get_outputs(self, outcomes=None, seq=False, asdict=True, pretty=False):
-=======
-    def get_outputs(self, outcomes=None, seq=False, asdict=False, pretty=False):
->>>>>>> 836b66f0
         """
         outcomes: a list of model outcomes to return
         return: a list of outputs with same order as outcomes
@@ -60,37 +53,14 @@
                 output = prettyvals
         return output
 
-<<<<<<< HEAD
-=======
-    def get_allocs(self, ref=True, current=False):
-        allocs = sc.odict()
-        for name, prog in self.programs.items():
-            spend = prog.annual_spend
-            if not ref and prog.reference:
-                spend -= spend[0]  # baseline year is reference spending, subtracted from every year
-            if current:
-                spend = spend[:1]
-            # if not fixed and not prog.reference:
-            #     spend -= spend[0]
-            allocs[name] = spend
-        return allocs
-
->>>>>>> 836b66f0
     def get_covs(self, ref=True, unrestr=True):
         covs = sc.odict()
 
         for name, prog in self.programs.iteritems():
-<<<<<<< HEAD
             if self.growth:
                 covs[name] = prog.annual_restr_cov
             else:
                 covs[name] = prog.annual_cov
-=======
-            cov = prog.get_cov(unrestr=unrestr)
-            if not ref and prog.reference:
-                cov -= cov[0]  # baseline year is reference cov, subtracted from every year
-            covs[name] = cov
->>>>>>> 836b66f0
         return covs
 
     def get_allocs(self, ref=True, current=False):
@@ -143,7 +113,6 @@
         return figs
 
 
-<<<<<<< HEAD
 def reduce(results, n_runs, use_mean=False, quantiles=None, bounds=None, output=False):
     years = results[0].years
     esti = ["point", "low", "high"]
@@ -203,43 +172,6 @@
 
     years = results[0].years
     rows, filepath, outputs, outcomes, sheetnames, nullrow, allformats, alldata = _write_results_outcomes(projname, filename, folder, years)
-=======
-def write_results(results, projname=None, filename=None, folder=None):
-    from .version import version
-    from datetime import date
-
-    """ Writes outputs and program allocations to an xlsx book.
-    For each scenario, book will include:
-        - sheet called 'outcomes' which contains all outputs over time
-        - sheet called 'budget and coverage' which contains all program cost and coverages over time """
-    if projname is None:
-        projname = ""
-    outcomes = default_trackers()
-    labs = pretty_labels()
-    rows = [labs[out] for out in outcomes]
-    if filename is None:
-        filename = "outputs.xlsx"
-    filepath = sc.makefilepath(filename=filename, folder=folder, ext="xlsx", default="%s outputs.xlsx" % projname)
-    outputs = []
-    sheetnames = ["Version", "Outcomes", "Budget & coverage"]
-    alldata = []
-    allformats = []
-    years = results[0].years
-    nullrow = [""] * len(years)
-
-    ### Version sheet
-    data = [["Version", "Date"], [version, date.today()]]
-    alldata.append(data)
-
-    # Formatting
-    nrows = len(data)
-    ncols = len(data[0])
-    formatdata = np.zeros((nrows, ncols), dtype=object)
-    formatdata[:, :] = "plain"  # Format data as plain
-    formatdata[:, 0] = "bold"  # Left side bold
-    formatdata[0, :] = "header"  # Top with green header
-    allformats.append(formatdata)
->>>>>>> 836b66f0
 
     ### Outcomes sheet
     headers = [["Scenario", "Outcome"] + years + ["Cumulative"]]
@@ -261,24 +193,8 @@
     data = headers + outputs
     alldata.append(data)
 
-<<<<<<< HEAD
     nrows, ncols, formatdata, allformats, outputs, headers = _write_results_costcov(data, allformats, years)
 
-=======
-    # Formatting
-    nrows = len(data)
-    ncols = len(data[0])
-    formatdata = np.zeros((nrows, ncols), dtype=object)
-    formatdata[:, :] = "plain"  # Format data as plain
-    formatdata[:, 0] = "bold"  # Left side bold
-    formatdata[0, :] = "header"  # Top with green header
-    allformats.append(formatdata)
-
-    ### Cost & coverage sheet
-    # this is grouped not by program, but by coverage and cost (within each scenario)
-    outputs = []
-    headers = [["Scenario", "Program", "Type", "Cost-coverage type"] + years]
->>>>>>> 836b66f0
     for r, res in enumerate(results):
         if res.name != "Excess budget":
             rows = res.programs.keys()
@@ -301,7 +217,6 @@
             spend = res.get_allocs(ref=True)
             thisspend = spend["Excess budget not allocated"]
             outputs.append(["Excess budget not allocated"] + ["N/A"] + ["Budget"] + ["N/A"] + list(thisspend))
-<<<<<<< HEAD
             outputs.append(nullrow)
     data = headers + outputs
     alldata.append(data)
@@ -371,8 +286,6 @@
             spend = res.get_allocs(ref=True)
             thisspend = spend["Excess budget not allocated"]
             outputs.append(["Excess budget not allocated"] + ["N/A"] + ["Budget"] + ["N/A"] + list(thisspend))
-=======
->>>>>>> 836b66f0
             outputs.append(nullrow)
     data = headers + outputs
     alldata.append(data)
@@ -426,7 +339,6 @@
     formatdata[0, :] = "header"  # Top with green header
     allformats.append(formatdata)
 
-<<<<<<< HEAD
     outputs = []
     headers = [["Scenario", "Program", "Type", "Cost-coverage type"] + years]
 
@@ -443,8 +355,6 @@
     formatdata[0, :] = "header"  # Top with green header
     allformats.append(formatdata)
 
-=======
->>>>>>> 836b66f0
     formats = {"header": {"bold": True, "bg_color": "#3c7d3e", "color": "#ffffff"}, "plain": {}, "bold": {"bold": True}}
     sc.savespreadsheet(filename=filename, data=alldata, sheetnames=sheetnames, formats=formats, formatdata=allformats)
 
