import model
import data
from datetime import date
import os, sys

def setUpModel(filePath, numYears=None, adjustCoverage=False, optimise=False, calibrate=True):
    myModel = model.Model(filePath, numYears=numYears, adjustCoverage=adjustCoverage, optimise=optimise, calibrate=calibrate) # model has already moved 1 year
    return myModel

def setUpData(filePath):
    return data.setUpData(filePath)

def getFilePath(root, analysisType, name):
    moduleDir = os.path.join(os.path.dirname(__file__), root)
    sys.path.append(moduleDir)
    filePath = os.path.join(root, 'data', analysisType, 'InputForCode_{}.xlsx'.format(name))
    return filePath

def getResultsDir(root, analysisType, scenario):
    today = date.today()
    thisDate = today.strftime('%Y%b%d')
    resultsPath = os.path.join(root, 'results', thisDate, analysisType, scenario)
    return resultsPath

if __name__ == '__main__': # this is just for testing
    root = os.path.join(os.pardir, 'Projects', 'Master')
    filePath = getFilePath(root=root, analysisType='national', name='Master')
    myModel = setUpModel(filePath)
<<<<<<< HEAD
    myModel.simulateWorkbook()
=======
    myModel.simulateScalar({})
>>>>>>> cf752da1
<|MERGE_RESOLUTION|>--- conflicted
+++ resolved
@@ -26,8 +26,4 @@
     root = os.path.join(os.pardir, 'Projects', 'Master')
     filePath = getFilePath(root=root, analysisType='national', name='Master')
     myModel = setUpModel(filePath)
-<<<<<<< HEAD
-    myModel.simulateWorkbook()
-=======
-    myModel.simulateScalar({})
->>>>>>> cf752da1
+    myModel.simulateScalar({})