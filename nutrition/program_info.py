class ProgramInfo:
    """
    This class is a convenient container for all program objects and their applicable areas.
    Allows centralised access to all program objects to be used in the Model class.

    Attributes:
        programs: list of all program objects
        programAreas: Risks are keys with lists containing applicable program names (dict of lists)
    """
    def __init__(self, constants):
        import programs as progs
        self.programs = progs._setPrograms(constants)
        self.programAreas = constants.programAreas
        self.const = constants
        self.currentExpenditure = constants.currentExpenditure
        self.availableBudget = constants.availableBudget
        self._setReferencePrograms()
        self._sortPrograms()
        self._getTwins()

    def _setReferencePrograms(self):
        for program in self.programs:
            if program.name in self.const.referencePrograms:
                program.reference = True
            else:
                program.reference = False

    def _sortPrograms(self):
        """
        Sorts the program list by dependency such that the resulting order will be most independent to least independent.
        Uses a variant of a breadth-first search,
        whereby the order of the sorted list is a flattened tree structure
        (root, first level, second level etc..)
        :return:
        """
        self._removeMissingPrograms()
        self._thresholdSort() # TODO: would like to have only one function to do both sortings
        self._exclusionSort()

    def _removeMissingPrograms(self):
        """Removes programs from dependencies lists which are not included in analysis"""
        allNames = set([prog.name for prog in self.programs])
        for prog in self.programs:
            prog.thresholdDependencies = [name for name in prog.thresholdDependencies if name in allNames]
            prog.exclusionDependencies = [name for name in prog.exclusionDependencies if name in allNames]

    def _getThresholdRoots(self):
        openSet = self.programs[:]
        closedSet = [program for program in openSet if not program.thresholdDependencies] # independence
        openSet = [program for program in openSet if program not in closedSet]
        return openSet, closedSet

    def _getExclusionRoots(self):
        openSet = self.programs[:]
        closedSet = [program for program in openSet if not program.exclusionDependencies] # independence
        openSet = [program for program in openSet if program not in closedSet]
        return openSet, closedSet

    def _exclusionSort(self):
        openSet, closedSet = self._getExclusionRoots()
        for program in openSet:
            dependentNames = set(program.exclusionDependencies)
            closedSetNames = set([prog.name for prog in closedSet])
            if dependentNames.issubset(closedSetNames):  # all parent programs in closed set
                closedSet += [program]
        self.exclusionOrder = closedSet[:]

    def _thresholdSort(self):
        openSet, closedSet = self._getThresholdRoots()
        for program in openSet:
            dependentNames = set(program.thresholdDependencies)
            closedSetNames = set([prog.name for prog in closedSet])
            if dependentNames.issubset(closedSetNames):  # all parent programs in closed set
                closedSet += [program]
        self.thresholdOrder = closedSet[:]

    # def _setBaselineCovs(self, populations):
    #     """
    #     Adjusts the baseline coverages to be unrestricted baseline coverage.
    #     :param populations:
    #     :return:
    #     """
    #     for program in self.programs:
    #         program._setBaselineCov(populations)

    def _setInitialCovs(self, populations):
        for program in self.programs:
            program._setInitialCov(populations)

<<<<<<< HEAD
    def _setSimCovScalar(self, coverages, restrictedCov):
        for program in self.programs:
            cov = coverages[program.name]
            program._setSimCovScalar(cov, restrictedCov)
=======
    def _setCovsScalar(self, coverages, restrictedCov):
        for program in self.programs:
            if coverages.get(program.name) is None: # remains constant
                cov = program.annualCoverage[program.year]
                program._setCovScalar(cov, restrictedCov=False)
            else:
                cov = coverages[program.name]
                program._setCovScalar(cov, restrictedCov)
>>>>>>> cf752da1

    def _setCovsWorkbook(self):
        for program in self.programs:
            program._setCovWorkbook()

    def _callProgramMethod(self, method, *args):
        """Calls method for all programs in self.programs"""
        progMethod = lambda prog: getattr(prog, method)(args) if args else lambda prog: getattr(prog, method)()
        map(lambda prog: progMethod, self.programs)

    def _adjustCovsPops(self, populations, year):
        for program in self.programs:
            program._adjustCoverage(populations, year)

    def _getTwins(self):
        # TODO: long term, exchange this for the option where we don't have these twin interventions
        for program in self.programs:
            malariaTwin = program.name + ' (malaria area)'
            program.malariaTwin = True if malariaTwin in self.const.programList else False

    def _updateYearProgs(self, year):
        for prog in self.programs:
            prog.year = year

    def _getAnnualCovs(self, year):
        coverages = {}
        for prog in self.programs:
            coverages[prog.name] = prog.annualCoverage[year]
        return coverages

    def _restrictCovs(self, populations):
        """
        Uses the ordering of both dependency lists to restrict the coverage of programs.
        Assumes that the coverage is given as peopleCovered/unrestrictedPopSize.
        Since the order of dependencies matters, was decided to apply threshold first then exclusion dependencies
        :param newCoverages:
        :return:
        """
        # GET OVERLAPPING AGE GROUPS BETWEEN PARENT AND CHILD NODES
        # SUM OVERLAPPING POP SIZES FOR PARENT NODE
        # MULTIPLY BY COVERAGE % TO GET NUMBER OF PEOPLE IN OVERLAPPING POP WHO ARE ALREADY COVERED BY PARENT
        # DIVIDE THIS BY RESTRICTED POP SIZE FOR CHILD NODE
        # BEHAVIOUR DEPENDENT UPON RESTRICTION TYPE & SIZE OF RATIO.

        # Need to get the overlapping pop because the numCovered generated by cost curves
        # potentially includes populations which are not common to both
        # TODO: the following could use a clean-up
        # threshold
        for child in self.thresholdOrder:
            for parentName in child.thresholdDependencies:
                # get overlapping age groups (intersection)
                parent = next((prog for prog in self.programs if prog.name == parentName))
                commonAges = list(set(child.agesTargeted).intersection(parent.agesTargeted))
                parentPopSize = 0.
                for pop in populations:
                    parentPopSize += sum(age.getAgeGroupPopulation() for age in pop.ageGroups if age.age in commonAges)
                numCoveredInOverlap = parent.annualCoverage[parent.year] * parentPopSize
                percentCoveredByParent = numCoveredInOverlap / child.restrictedPopSize
                if percentCoveredByParent < 1:
                    childMaxCov = numCoveredInOverlap / child.restrictedPopSize
                else:
                    childMaxCov = child.restrictedPopSize / child.unrestrictedPopSize
                if child.annualCoverage[child.year] > childMaxCov:
                    child.annualCoverage[child.year] = childMaxCov
        #exclusion
        for child in self.exclusionOrder:
            if child.exclusionDependencies:
                # get population covered by all parent nodes
                numCoveredInOverlap = 0
                for parentName in child.exclusionDependencies:
                    parentPopSize = 0
                    # get overlapping age groups (intersection)
                    parent = next((prog for prog in self.programs if prog.name == parentName))
                    commonAges = list(set(child.agesTargeted).intersection(parent.agesTargeted))
                    for pop in populations:
                        parentPopSize += sum(age.getAgeGroupPopulation() for age in pop.ageGroups if age.age in commonAges)
                    numCoveredInOverlap += parent.annualCoverage[parent.year] * parentPopSize
                percentCoveredByParent = numCoveredInOverlap / child.restrictedPopSize
                if percentCoveredByParent < 1:
                    childMaxCov = (child.restrictedPopSize - numCoveredInOverlap) / child.unrestrictedPopSize
                else:
                    childMaxCov = 0
                if child.annualCoverage[child.year] > childMaxCov:
                    child.annualCoverage[child.year] = childMaxCov<|MERGE_RESOLUTION|>--- conflicted
+++ resolved
@@ -87,12 +87,6 @@
         for program in self.programs:
             program._setInitialCov(populations)
 
-<<<<<<< HEAD
-    def _setSimCovScalar(self, coverages, restrictedCov):
-        for program in self.programs:
-            cov = coverages[program.name]
-            program._setSimCovScalar(cov, restrictedCov)
-=======
     def _setCovsScalar(self, coverages, restrictedCov):
         for program in self.programs:
             if coverages.get(program.name) is None: # remains constant
@@ -101,7 +95,6 @@
             else:
                 cov = coverages[program.name]
                 program._setCovScalar(cov, restrictedCov)
->>>>>>> cf752da1
 
     def _setCovsWorkbook(self):
         for program in self.programs:
