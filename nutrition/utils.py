import os
import functools
import traceback
import multiprocessing
import numpy as np
import scipy.special
from scipy.optimize import brentq
import sciris as sc




def optimafolder(subfolder=None):
    if subfolder is None: subfolder='nutrition'
    parentfolder = os.path.abspath(os.path.join(os.path.dirname(__file__), os.pardir))
    folder = os.path.join(parentfolder, subfolder, '')
    return folder


# ##############################################################################
# ### HELPER FUNCTIONS
# ##############################################################################
#

def format_costtypes(oldlabs):
    maps = {'Linear (constant marginal cost) [default]': 'linear',
     'Curved with increasing marginal cost': 'increasing',
     'Curved with decreasing marginal cost': 'decreasing',
     'S-shaped (decreasing then increasing marginal cost)': 's-shaped'}
    newlabs = []
    for lab in oldlabs:
        newlabs.append(maps[lab])
    return newlabs

def default_trackers(prev=None, rate=None):
    """
    The names of model outcomes that are tracked. The order of this list is important, so alter with caution.
    :param prev: return just prev (True) or everything else (False) or the entire list (None)
    :param rate: return just rates (True) or everything else (False) or the entire list (None)
    :return: a list of outcome variable names
    """
    outcomes = [
        'thrive',
        'child_deaths',
        'stunted',
        'wasted',
        'child_anaemic',
        'stunted_prev',
        'wasted_prev',
        'child_anaemprev',
        'pw_deaths',
        'pw_anaemic',
        'pw_anaemprev',
        'nonpw_anaemic',
        'nonpw_anaemprev',
        'child_mortrate',
        'pw_mortrate',
        'young_bf',
        'old_bf'
    ]
    if prev is not None:
        if prev:
            outcomes = [out for out in outcomes if 'prev' in out]
        else:
            outcomes = [out for out in outcomes if 'prev' not in out]
    if rate is not None:
        if rate:
            outcomes = [out for out in outcomes if 'rate' in out]
        else:
            outcomes = [out for out in outcomes if 'rate' not in out]
    return outcomes

def pretty_labels(direction=False):
    """
    Prettifies the variable names.
    Note that the order of pretty must match the order returned by default_trackers().
    :param direction: Include max/min of the objective
    :return:
    """
    if direction:
        # for use in weighted objective
        pretty = [
            'Maximize the number of alive, non-stunted children',
            'Minimize the number of child deaths',
            'Minimize the number of stunted children',
            'Minimize the number of wasted children',
            'Minimize the number of anaemic children',
            'Minimize the prevalence of stunting in children',
            'Minimize the prevalence of wasting in children',
            'Minimize the prevalence of anaemia in children',
            'Minimize the number of pregnant women deaths',
            'Minimize the number of anaemic pregnant women',
            'Minimize the prevalence of anaemia in pregnant women',
            'Minimize the number of anaemic non-pregnant women',
            'Minimize the prevalence of anaemia in non-pregnant women',
            'Minimize child mortality rate',
            'Minimize pregnant women mortality rate',
            'Maximize the prevalence of age appropriate breastfeeding in children aged <12 months',
            'Maximize the prevalence of age appropriate breastfeeding in children aged 12-23 months'
        ]
    else:
        pretty = [
            'Number of alive, non-stunted children turning age 5',
            'Number of child deaths',
            'Number of stunted children turning age 5',
            'Number of wasted children turning age 5',
            'Number of anaemic children turning age 5',
            'Prevalence of stunting in children',
            'Prevalence of wasting in children',
            'Prevalence of anaemia in children',
            'Number of pregnant women deaths',
            'Number of anaemic pregnant women',
            'Prevalence of anaemia in pregnant women',
            'Number of anaemic non-pregnant women',
            'Prevalence of anaemia in non-pregnant women',
            'Child mortality rate',
            'Pregnant women mortality rate',
            'Prevalence of age appropriate breastfeeding in children aged <12 months',
            'Prevalence of age appropriate breastfeeding in children aged 12-23 months'
        ]
    labs = sc.odict(zip(default_trackers(), pretty))
    return labs

def relabel(old, direction=False):
    """ Can be given a string or a list of strings.
    Will return corresponding pretty label as a string or a list of strings """
    pretty = pretty_labels(direction=direction)
    pretty['Baseline'] = 'Est. spending \n baseline year' # this is for allocation
    if isinstance(old, list):
        new = []
        for lab in old:
            try:
                new.append(pretty[str(lab)])  # do not allow indexing
            except:
                new.append(lab)
    else:
        try:
            new = pretty[str(old)] # do not allow indexing
        except:
            new = old
    return new

def get_sign(obj):
    max_obj = ['thrive']
    if obj in max_obj:
        return -1
    else:
        return 1

def process_weights(weights):
    """ Creates an array of weights with the order corresponding to default_trackers().
    If conditions for the max/min problem is violated, will correct these by flipping sign.
    :param weights: an odict of (outcome, weight) pairs. Also allowing a string for single objectives.
    :return an array of floats """
    default = default_trackers()
    pretty1 = pretty_labels(direction=False)
    # reverse mapping to find outcome
    inv_pretty1 = {v: k for k, v in pretty1.items()}
    pretty2 = pretty_labels(direction=True)
    inv_pretty2 = {v: k for k, v in pretty2.items()}
    newweights = np.zeros(len(default))
    # if user just enters a string from the pre-defined objectives
    if sc.isstring(weights): weights = sc.odict({weights:1})
    if isinstance(weights, np.ndarray):
        newweights[:len(weights)] = weights
        return newweights
    for out, weight in weights.items():
        if out in default:
            thisout = out
            ind = default.index(out)
        elif out in inv_pretty1:
            thisout = inv_pretty1[out]
            ind = default.index(thisout)
        elif out in inv_pretty2:
            thisout = inv_pretty2[out]
            ind = default.index(thisout)
        else:
            print('Warning: "%s" is an invalid weighted outcome, removing'%out)
            continue
        sign = get_sign(thisout)
        newweights[ind] = abs(weight) * sign
    if np.all(newweights==0):
        raise Exception('All objective weights are zero. Process aborted.')
    return newweights

def read_sheet(spreadsheet, name, cols=None, dict_orient=None, skiprows=None, to_odict=False, dropna=None, debug_file_pfx=None):
    if dropna is None:
        dropna = 'all'
    df = spreadsheet.parse(name, index_col=cols, skiprows=skiprows)  # Grab the raw spreadsheet DataFrame
    if debug_file_pfx is not None:
        df.to_csv('%s_parse.csv' % debug_file_pfx)
    if dropna:
        df = df.dropna(how=dropna)
        if debug_file_pfx is not None:
            df.to_csv('%s_dropna.csv' % debug_file_pfx)
    if dict_orient:
        df = df.to_dict(dict_orient)
    elif to_odict:
        df = df.to_dict(into=sc.odict)
    return df

def scale_alloc(free, allocation):
    new = np.sum(allocation)
    if new == 0:
        scaled_alloc = allocation.copy()
    else:
        scale = free / new
        scaled_alloc = allocation * scale
    return scaled_alloc

def scale_end_alloc(free, allocation, prog_info, inds):
    """
    Scales up spending allocations, limited by program coverage saturation and dependencies on other program coverages.
    :param free: total budget which can be allocated
    :param allocation: current budget allocations
    :param prog_info: a program information object from a relevant model instance to pull costcov data from
    :param inds: the indices of the programs to be checked
    :return: array of maximum spending for each program
    """
    new = np.sum(allocation)
    if new == 0:
        scaled_alloc = allocation.copy()
    else:
        scale = free / new
        scaled_alloc = allocation * scale
    max_allocation = get_max_spend(prog_info, inds, allocation)
    excess = 0
    over_count = 0
    for a, alloc in enumerate(scaled_alloc):
        if alloc >= max_allocation[a]:
            excess += alloc - max_allocation[a]
            scaled_alloc[a] = max_allocation[a]
            over_count += 1
    while excess > 0 and over_count < len(scaled_alloc):
        redistribute = excess / (len(scaled_alloc) - over_count)
        for a, alloc in enumerate(scaled_alloc):
            if alloc < max_allocation[a] - redistribute:
                scaled_alloc[a] += redistribute
                excess -= redistribute
            elif alloc < max_allocation[a]:
                excess -= (max_allocation[a] - alloc)
                scaled_alloc[a] = max_allocation[a]
                over_count += 1
            else:
                excess += alloc - max_allocation[a]
                scaled_alloc[a] = max_allocation[a]
                over_count += 1
        max_allocation = get_max_spend(prog_info, inds, scaled_alloc)
    if excess > 0:
        scaled_alloc = np.append(scaled_alloc, excess)
    else:
        scaled_alloc = np.append(scaled_alloc, 0.0)

    return scaled_alloc

def get_max_spend(prog_info, keep_inds, curr_spends):
    """
    Checks if current spending allocations are above saturation or should be limited by dependency.
    :param prog_info: a program information object from a relevant model instance to pull costcov data from
    :param keep_inds: the indices of the programs to be checked
    :param curr_spends: the spending allocations to be checked
    :return: array of maximum spending for each program
    """
    rel_progs = sc.dcp(prog_info)
    max_spends = np.zeros(np.sum(keep_inds))
    keep_progs = [prog for p, prog in enumerate(rel_progs.programs) if keep_inds[p]]
    excl_progs = [prog.name for prog in rel_progs.exclusionOrder]
    for p, prog in enumerate(keep_progs):
        max_covs = np.ones(np.sum(keep_inds))
        trigger = True
        if prog in excl_progs: # if program excludes coverage of other programs, limit its spending scaleup
            curr_covs = rel_progs.programs[prog].func(np.array([curr_spends[p]]))
            max_covs *= min(curr_covs[0], rel_progs.programs[prog].sat)
            max_spends[p] = rel_progs.programs[prog].get_spending(max_covs)[0]
        else:
            for excl_prog in rel_progs.exclusionOrder:
                if prog in excl_prog.excl_deps and excl_prog.name in keep_progs:
                    curr_covs = rel_progs.programs[excl_prog.name].func(np.array([curr_spends[keep_progs.index(excl_prog.name)]]))
                    max_covs *= min(1.0 - curr_covs[0], rel_progs.programs[prog].sat)
                    max_spends[p] = rel_progs.programs[prog].get_spending(max_covs)[0]
                    trigger = False
                else:
                    pass
            for thresh_prog in rel_progs.thresholdOrder:
                if prog in thresh_prog.thresh_deps and thresh_prog.name in keep_progs:
                    curr_covs = rel_progs.programs[thresh_prog.name].func(np.array([curr_spends[keep_progs.index(thresh_prog.name)]]))
                    max_covs *= curr_covs[0]
                    max_spends[p] = rel_progs.programs[prog].get_spending(max_covs)[0]
                    trigger = False
                elif prog in thresh_prog.thresh_deps and thresh_prog.name not in keep_progs:
                    max_covs *= 0
                    max_spends[p] = rel_progs.programs[prog].get_spending(max_covs)[0]
                    trigger = False
                else:
                    pass
            if trigger:
                max_covs *= rel_progs.programs[prog].sat
                max_spends[p] = rel_progs.programs[prog].get_spending(max_covs)[0]
    return max_spends

def add_fixed_alloc(fixed, alloc, indx):
    """ Adds optimized allocations (for programs included in indx) to the fixed costs """
    total = np.copy(fixed)
    total[indx] += alloc
    return total

def trace_exception(func):
    """
    Allows stacktrace in processes.

    HOW TO USE: Decorate any function you wish to call with runParallel (the function func
    references) with '@trace_exception'. Whenever an exception is thrown by the decorated function when executed
    parallel, a stacktrace is printed; the thread terminates but the execution of other threads is not affected.
    """
    @functools.wraps(func)
    def wrapper(*args, **kwargs):
        try:
            return func(*args, **kwargs)
        except:
            traceback.print_exc()
    return wrapper

def run_parallel(func, args_list, num_procs):
    """ Uses pool.map() to distribute parallel processes.
    args_list: an iterable of args (also iterable)
    func: function to parallelise, must have single explicit argument (i.e an iterable) """

    p = multiprocessing.Pool(processes=num_procs)
    res = p.map(func, args_list)
    return res

def get_new_prob(coverage, probCovered, probNotCovered):
    return coverage * probCovered + (1.-coverage) * probNotCovered

def get_change(old, new):
    if abs(old-new) < 1e-3:
        return 0
    else:
        return (new - old)/old

def solve_quad(oddsRatio, fracA, fracB):
    # solves quadratic to calculate probabilities where e.g.:
    # fracA is fraction covered by intervention
    # fracB is fraction of pop. in a particular risk status
    A = (1. - fracA) * (1. - oddsRatio)
    B = (oddsRatio - 1) * fracB - oddsRatio * fracA - (1. - fracA)
    C = fracB
    f = lambda x,a,b,c: a*x**2 + b*x + c
    p0 = brentq(f, 0, 1, args=(A,B,C))
    p1 = p0 * oddsRatio / (1. - p0 + oddsRatio * p0)
    return p0, p1

def restratify(frac_yes):
    # Going from binary stunting/wasting to four fractions
    # Yes refers to more than 2 standard deviations below the global mean/median
    # in our notes, frac_yes = alpha
    if frac_yes > 1:
        frac_yes = 1
    invCDFalpha = scipy.special.ndtri(frac_yes)
    frac_high = scipy.special.ndtr(invCDFalpha - 1.)
    frac_mod = frac_yes - scipy.special.ndtr(invCDFalpha - 1.)
    frac_mild = scipy.special.ndtr(invCDFalpha + 1.) - frac_yes
    frac_norm = 1. - scipy.special.ndtr(invCDFalpha + 1.)
    restrat = {'Normal':frac_norm, 'Mild': frac_mild,
               'Moderate': frac_mod, 'High':frac_high}
    return restrat

def fit_poly(group_idx, trend):
    """ Calculates the trend over time in prevalence, mortality """
    prev = np.array(trend[group_idx])
    notNan = np.isfinite(prev)
    if sum(notNan) <= 1:  # static data
        return 1
    else:
        linReg = np.polyfit(range(len(prev[notNan])), prev[notNan], 1)
        return 1 + linReg[0]

def system(odds, bo, p0, x):
    x0 = x[0]
    f1 = odds[1]*x0 / (1 - x0  + odds[1]*x0 ) - x[1]
    f2 = odds[2]*x0 / (1 - x[0] + odds[2]*x0) - x[2]
    f3 = odds[3]*x0 / (1 - x0 + odds[3]*x0) - x[3]
    f4 = sum(frac * x for frac, x in zip(bo, x)) - p0
    return [f1, f2, f3, f4]

def check_sol(sol):
<<<<<<< HEAD
    if ((sol > 0) & (sol < 1)).all():
        return True
    else:
        print(':: Error:: birth outcome probabilities outside interval (0,1), setting change to zero')
        return False
=======
    try:
        ((sol > 0) & (sol < 1)).all()
    except:
        raise Exception(':: Error:: birth outcome probabilities outside interval (0,1)')

def add_dummy_prog_data(prog_info, name):
    thisprog_data = sc.dcp(prog_info.prog_data)
    thisprog_data.base_cov[name] = 0.0
    thisprog_data.base_prog_set.append(name)
    thisprog_data.costs[name] = 1e12
    thisprog_data.costtype[name] = 'linear'
    thisprog_data.impacted_pop[name] = {pop: 1.0 for pop in thisprog_data.settings.all_ages} # so that it covers everyone in the model
    thisprog_data.prog_deps[name] = {'Exclusion dependency': [], 'Threshold dependency': []} # so that it has no dependencies
    thisprog_data.prog_target[name] = {pop: 1.0 for pop in thisprog_data.settings.all_ages} # so that it covers everyone in the model
    thisprog_data.sat[name] = 1.0
    return thisprog_data

>>>>>>> 4f13ebbe
<|MERGE_RESOLUTION|>--- conflicted
+++ resolved
@@ -6,8 +6,6 @@
 import scipy.special
 from scipy.optimize import brentq
 import sciris as sc
-
-
 
 
 def optimafolder(subfolder=None):
@@ -54,9 +52,7 @@
         'nonpw_anaemic',
         'nonpw_anaemprev',
         'child_mortrate',
-        'pw_mortrate',
-        'young_bf',
-        'old_bf'
+        'pw_mortrate'
     ]
     if prev is not None:
         if prev:
@@ -94,9 +90,7 @@
             'Minimize the number of anaemic non-pregnant women',
             'Minimize the prevalence of anaemia in non-pregnant women',
             'Minimize child mortality rate',
-            'Minimize pregnant women mortality rate',
-            'Maximize the prevalence of age appropriate breastfeeding in children aged <12 months',
-            'Maximize the prevalence of age appropriate breastfeeding in children aged 12-23 months'
+            'Minimize pregnant women mortality rate'
         ]
     else:
         pretty = [
@@ -114,9 +108,7 @@
             'Number of anaemic non-pregnant women',
             'Prevalence of anaemia in non-pregnant women',
             'Child mortality rate',
-            'Pregnant women mortality rate',
-            'Prevalence of age appropriate breastfeeding in children aged <12 months',
-            'Prevalence of age appropriate breastfeeding in children aged 12-23 months'
+            'Pregnant women mortality rate'
         ]
     labs = sc.odict(zip(default_trackers(), pretty))
     return labs
@@ -384,13 +376,6 @@
     return [f1, f2, f3, f4]
 
 def check_sol(sol):
-<<<<<<< HEAD
-    if ((sol > 0) & (sol < 1)).all():
-        return True
-    else:
-        print(':: Error:: birth outcome probabilities outside interval (0,1), setting change to zero')
-        return False
-=======
     try:
         ((sol > 0) & (sol < 1)).all()
     except:
@@ -408,4 +393,3 @@
     thisprog_data.sat[name] = 1.0
     return thisprog_data
 
->>>>>>> 4f13ebbe
