--- conflicted
+++ resolved
@@ -94,11 +94,8 @@
             self.child_anaemprev_thresh[self.year] = 0
         else:
             self.child_anaemprev_thresh[self.year] = 1e6
-<<<<<<< HEAD
+
         if self.pw.frac_risk('an') < 0.09 and self.pw.frac_risk('an') > 0.01:
-=======
-        if self.pw.frac_risk('an') < 0.09 and self.pw.frac_risk('an') > 0.06:
->>>>>>> 2df39492
             self.pw_anaemprev_thresh[self.year] = 0
         else:
             self.pw_anaemprev_thresh[self.year] = 1e6 * (self.pw.frac_risk('an') - 0.09)
