<<<<<<< HEAD
import numpy as np
import sciris.core as sc
from .utils import restratify
from . import settings

def default_trackers():
    ''' Not sure if his should be a function or just a definition -- store the key outputs of the model '''
    output = [
        'stunting_prev',
        'wasting_prev',
        'anaemia_prev',
        'child_deaths',
        'pw_deaths',
        'child_exit',
        'pw_exit',
        'stunted',
        'thrive',
        'child_not_anaemic',
        'neo_deaths',
        'births',
        'child_healthy']
    return output
=======
from utils import restratify
from nutrition import settings
import sciris.core as sc
from .utils import default_trackers
import numpy as np
>>>>>>> c7b2d24b

class Model:
    def __init__(self, pops, prog_info, t=None, adjust_cov=False, timeTrends=False):
        self.pops = sc.dcp(pops)
        self.children, self.pw, self.nonpw = self.pops
        self.prog_info = sc.dcp(prog_info)
        self.ss = settings.Settings()

<<<<<<< HEAD
        # get key items
        self.n_years = len(all_years)
        self.all_years = all_years
        self.base_year = self.all_years[0]
        self.year = self.base_year

        self.calib_years = []
=======
        self.t = t if t else self.ss.t
        self.all_years = range(0, self.t[1]-self.t[0]+1)
>>>>>>> c7b2d24b
        self.sim_years = self.all_years[1:]
        self.year = self.all_years[0]

        # this is for extracting baseline coverage/spending in gui (before prog_set set)
        self._set_progs(self.prog_info.base_progset())

        self.adjust_cov = adjust_cov
        self.timeTrends = timeTrends

    def setup(self, scen=None, setcovs=True):
        """ Sets scenario-specific parameters within the model.
        - simulation period
        - programs for scenario
        - population conditional probabilities
        - storage for updates
        - coverage scenario for programs
         """
        self._set_progs(scen.prog_set) # overwrite baseline prog_set
        self._set_preg_info()
        self._set_pop_probs(self.year)
        self._reset_storage()
        self._set_trackers()
        self._track_prevs()
        if setcovs:
            # scenario coverages
            self.update_covs(scen.covs, scen.scen_type)

    def get_allocs(self, add_funds, fix_curr, rem_curr):
        self.prog_info.get_allocs(add_funds, fix_curr, rem_curr)

    def _set_progs(self, prog_set):
        self.prog_info.make_progs(prog_set, self.all_years)
        self.prog_info.set_init_covs(self.pops)
        self.prog_info.set_costcovs() # enables getting coverage from cost
        self.prog_info.get_base_spend()

<<<<<<< HEAD
    def calibrate(self):
        for year in self.calib_years:
            self.update_year(year)
            self._set_pop_probs(year)
            self._reset_storage()
            self._apply_prog_covs()
            self._distrib_pops()
            self.integrate()
    
    def _set_trackers(self):
        """ Lists to store outcomes """
        for tracker in default_trackers():
            arr = np.zeros(self.n_years)
=======
    def update_covs(self, covs, scentype):
        covs, spend = self.prog_info.get_cov_scen(covs, scentype, self.all_years)
        self.prog_info.update_covs(self.pops, covs, spend)

    def _set_trackers(self):
        """ Arrays to store annual outputs """
        for tracker in default_trackers():
            arr = np.zeros(len(self.all_years))
>>>>>>> c7b2d24b
            setattr(self, tracker, arr)

    def _track_outcomes(self):
        oldest = self.children.age_groups[-1]
        self.thrive[self.year] += oldest.get_num_notstunted() * oldest.ageingRate

    def _track_prevs(self):
        """ Tracks the prevalences of conditions over time.
         Begins at baseline year so that all scenario prevalences begin at the same point """
        self.stunting_prev[self.year] = self.children.getTotalFracStunted()
        self.wasting_prev[self.year] = self.children.getTotalFracWasted()
        self.anaemia_prev[self.year] = [pop.getTotalNumberAnaemic() for pop in self.pops][0] / \
                                       [pop.get_totalpop() for pop in self.pops][0]

    def _set_pop_probs(self, year):
        init_cov = self.prog_info.get_ann_covs(year-1)
        prog_areas = self.prog_info.prog_areas
        for pop in self.pops:
            pop.previousCov = init_cov
            pop.set_probs(prog_areas)

    def _reset_storage(self):
        for pop in self.pops:
            for age_group in pop.age_groups:
                age_group.set_update_storage()

    def update_year(self, year):
        self.year = year
        self.prog_info.update_prog_year(year)

    def run_sim(self):
        for year in self.sim_years:
            self.update_year(year)
            # determine if there are cov changes from previous year
            change = self.prog_info.determine_cov_change()
            if change:
                # update for next year
                self._set_pop_probs(year)
                self._reset_storage()
                self._apply_prog_covs()
            if self.adjust_cov: # account for pop growth
                self.prog_info.adjust_covs(self.pops, year)
            self.integrate()
            self._track_prevs()

    def _apply_prog_covs(self):
        # update populations
        for pop in self.pops:
            self._update_pop(pop)
            if pop.name == 'Non-pregnant women': # TODO: don't like this.
                self._famplan_update(pop)
            # combine direct and indirect updates to each risk area that we model
            self._combine_updates(pop)
            self._update_dists(pop)
            self._update_pop_mort(pop)

    def integrate(self):
        self._move_children()
        self._apply_pw_mort()
        self._update_pw()
        self._update_wra_pop()

    def _set_preg_info(self):
        FP = [prog for prog in self.prog_info.programs if prog.name == 'Family Planning']
        if FP:
            FPprog = FP[0]
            self.nonpw._setBPInfo(FPprog.annual_cov[0])
        else:
            self.nonpw._setBPInfo(0) # TODO: not best way to handle missing program

    def _famplan_update(self, pop):
        """ This update is not age-specified but instead applies to all non-pw.
        Also uses programs which are not explicitly treated elsewhere in model"""
        progList = self._applicable_progs('Family planning') # returns 'Family Planning' program
        if progList:
            prog = progList[0]
            pop.update_preg_averted(prog.annual_cov[self.year])

    def _update_pop_mort(self, pop):
        if pop.name != 'Non-pregnant women':
            pop.update_mortality()

    def _applicable_progs(self, risk):
        applicableProgNames = self.prog_info.prog_areas[risk]
        programs = list(filter(lambda x: x.name in applicableProgNames, self.prog_info.programs))
        return programs

    def _applicable_ages(self, population, risk):
        applicableAgeNames = population.pop_areas[risk]
        age_groups = list(filter(lambda x: x.age in applicableAgeNames, population.age_groups))
        return age_groups

    def _update_pop(self, population):
        for risk in self.prog_info.prog_areas.iterkeys():
            # get relevant programs and age groups, determined by risk area
            applicableProgs = self._applicable_progs(risk)
            age_groups = self._applicable_ages(population, risk)
            for age_group in age_groups:
                for program in applicableProgs:
                    if age_group.age in program.agesImpacted:
                        if risk == 'Stunting':
                            program.stunting_update(age_group)
                        elif risk == 'Anaemia':
                            program.anaemia_update(age_group)
                        elif risk == 'Wasting prevention':
                            program.wasting_prevent_update(age_group)
                        elif risk == 'Wasting treatment':
                            program.wasting_treat_update(age_group)
                        elif risk == 'Breastfeeding':
                            program.bf_update(age_group)
                        elif risk == 'Diarrhoea':
                            program.dia_incidence_update(age_group)
                        elif risk == 'Mortality':
                            program.get_mortality_update(age_group)
                        elif risk == 'Birth outcomes':
                            program.get_bo_update(age_group)
                        else:
                            print ":: Risk _{}_ not found. No update applied ::".format(risk)
                            continue
                    else:
                        continue
                if risk == 'Breastfeeding':  # flow on effects to diarrhoea (does not diarrhoea incidence & is independent of below)
                    self._bf_effects(age_group)
                if risk == 'Diarrhoea': # flow-on effects from incidence
                    self._dia_indirect_effects(age_group)
                if risk == 'Wasting treatment':
                    # need to account for flow between MAM and SAM
                    self._wasting_trans(age_group)

    def _combine_updates(self, population):
        """
        Each risk area modelled can be impacted from direct and indirect pathways, so we combine these here
        :param population:
        :return:
        """
        if population.name == 'Children':
            for age_group in population.age_groups:
                # stunting: direct, diarrhoea, breastfeeding
                age_group.totalStuntingUpdate = age_group.stuntingUpdate * age_group.diarrhoeaUpdate['Stunting'] \
                                               * age_group.bfUpdate['Stunting']
                age_group.continuedStuntingImpact *= age_group.totalStuntingUpdate
                # anaemia: direct, diarrhoea, breastfeeding
                age_group.totalAnaemiaUpdate = age_group.anaemiaUpdate * age_group.diarrhoeaUpdate['Anaemia'] \
                                              * age_group.bfUpdate['Anaemia']
                # wasting: direct (prevalence, incidence), flow between MAM & SAM, diarrhoea, breastfeeding
                age_group.totalWastingUpdate = {}
                for wastingCat in self.ss.wasted_list:
                    age_group.totalWastingUpdate[wastingCat] = age_group.wastingTreatmentUpdate[wastingCat] \
                                                  * age_group.wastingPreventionUpdate[wastingCat] \
                                                  * age_group.bfUpdate[wastingCat] \
                                                  * age_group.diarrhoeaUpdate[wastingCat] \
                                                  * age_group.fromMAMtoSAMupdate[wastingCat] \
                                                  * age_group.fromSAMtoMAMupdate[wastingCat]
                    age_group.continuedWastingImpact[wastingCat] *= age_group.totalWastingUpdate[wastingCat]
        elif population.name == 'Pregnant women':
            for age_group in population.age_groups:
                age_group.totalAnaemiaUpdate = age_group.anaemiaUpdate
        elif population.name == 'Non-pregnant women':
            for age_group in population.age_groups:
                age_group.totalAnaemiaUpdate = age_group.anaemiaUpdate
                age_group.totalBAUpdate = age_group.birthAgeUpdate

    def _update_dists(self, population):
        """
        Uses assumption that each age_group in a population has a default update
        value which exists (not across populations though)
        :return:
        """
        if population.name == 'Children':
            for age_group in population.age_groups:
                for cause in age_group.causes_death:
                    age_group.referenceMortality[cause] *= age_group.mortalityUpdate[cause]
                # stunting
                oldProbStunting = age_group.getFracRisk('Stunting')
                newProbStunting = oldProbStunting * age_group.totalStuntingUpdate
                age_group.stunting_dist = restratify(newProbStunting)
                # anaemia
                oldProbAnaemia = age_group.getFracRisk('Anaemia')
                newProbAnaemia = oldProbAnaemia * age_group.totalAnaemiaUpdate
                age_group.anaemia_dist['Anaemic'] = newProbAnaemia
                age_group.anaemia_dist['Not anaemic'] = 1.-newProbAnaemia
                # wasting
                newProbWasted = 0.
                for wastingCat in self.ss.wasted_list:
                    oldProbThisCat = age_group.getWastedFrac(wastingCat)
                    newProbThisCat = oldProbThisCat * age_group.totalWastingUpdate[wastingCat]
                    age_group.wasting_dist[wastingCat] = newProbThisCat
                    newProbWasted += newProbThisCat
                # normality constraint on non-wasted proportions only
                nonWastedDist = restratify(newProbWasted)
                for nonWastedCat in self.ss.non_wasted_list:
                    age_group.wasting_dist[nonWastedCat] = nonWastedDist[nonWastedCat]
        elif population.name == 'Pregnant women':
            # update pw anaemia but also birth distribution for <1 month age group
            # update birth distribution
            newBorns = self.children.age_groups[0]
            #PWpopSize = population.get_totalpop()
            # weighted sum accounts for different effects and target pops across pw age groups.
            firstPW = self.pw.age_groups[0]
            for BO in self.ss.birth_outcomes:
                newBorns.birth_dist[BO] *= firstPW.birthUpdate[BO]
            newBorns.birth_dist['Term AGA'] = 1. - sum(newBorns.birth_dist[BO] for BO in list(set(self.ss.birth_outcomes) - {'Term AGA'}))
            # update anaemia distribution
            for age_group in population.age_groups:
                # mortality
                for cause in age_group.causes_death:
                    age_group.referenceMortality[cause] *= age_group.mortalityUpdate[cause]
                oldProbAnaemia = age_group.getFracRisk('Anaemia')
                newProbAnaemia = oldProbAnaemia * age_group.totalAnaemiaUpdate
                age_group.anaemia_dist['Anaemic'] = newProbAnaemia
                age_group.anaemia_dist['Not anaemic'] = 1.-newProbAnaemia
        elif population.name == 'Non-pregnant women':
            for age_group in population.age_groups:
                # anaemia
                oldProbAnaemia = age_group.getFracRisk('Anaemia')
                newProbAnaemia = oldProbAnaemia * age_group.totalAnaemiaUpdate
                age_group.anaemia_dist['Anaemic'] = newProbAnaemia
                age_group.anaemia_dist['Not anaemic'] = 1.-newProbAnaemia
            # weighted sum account for different effect and target pops across nonpw age groups # TODO: is this true or need to scale by frac targeted?
            # nonPWpop = population.get_totalpop()
            # FPcov = sum(nonPWage.FPupdate * nonPWage.pop_size for nonPWage in population.age_groups) / nonPWpop
            # population.update_preg_averted(FPcov)

    def _wasting_trans(self, age_group):
        """Calculates the transitions between MAM and SAM categories"""
        age_group.fromSAMtoMAMupdate = {}
        age_group.fromMAMtoSAMupdate = {}
        age_group.fromSAMtoMAMupdate['MAM'] = (1. + (1.-age_group.wastingTreatmentUpdate['SAM']) * self.children.samtomam)
        age_group.fromSAMtoMAMupdate['SAM'] = 1.
        age_group.fromMAMtoSAMupdate['SAM'] = (1. - (1.-age_group.wastingTreatmentUpdate['MAM']) * self.children.mamtosam)
        age_group.fromMAMtoSAMupdate['MAM'] = 1.

    def _dia_indirect_effects(self, age_group):
        # get flow-on effects to stunting, anaemia and wasting
        Z0 = age_group._getZa()
        age_group.incidences['Diarrhoea'] *= age_group.diarrhoeaIncidenceUpdate
        Zt = age_group._getZa() # updated incidence
        beta = age_group._getFracDiarrhoea(Z0, Zt)
        age_group._updateProbConditionalDiarrhoea(Zt)
        for risk in ['Stunting', 'Anaemia']:
            age_group.diarrhoeaUpdate[risk] *= self._frac_dia_update(beta, age_group, risk)
        wastingUpdate = self._wasting_update_dia(beta, age_group)
        for wastingCat in self.ss.wasted_list:
            age_group.diarrhoeaUpdate[wastingCat] *= wastingUpdate[wastingCat]

    def _bf_effects(self, age_group):
        oldProb = age_group.bf_dist[age_group.correct_bf]
        percentIncrease = (age_group.bfPracticeUpdate - oldProb)/oldProb
        # get number at risk before
        sumBefore = age_group._getDiarrhoeaRiskSum()
        # update distribution of incorrect practices
        popSize = age_group.pop_size
        numCorrectBefore = age_group.getNumberCorrectlyBF()
        numCorrectAfter = popSize * age_group.bfPracticeUpdate
        numShifting = numCorrectAfter - numCorrectBefore
        numIncorrectBefore = popSize - numCorrectBefore
        fracCorrecting = numShifting / numIncorrectBefore if numIncorrectBefore > 0.01 else 0.
        # update breastfeeding distribution
        for practice in age_group.incorrect_bf:
            age_group.bf_dist[practice] *= 1. - fracCorrecting
        if percentIncrease > 0.0001: # todo: need this condition?
            age_group.bf_dist[age_group.correct_bf] = age_group.bfPracticeUpdate
        # number at risk after
        sumAfter = age_group._getDiarrhoeaRiskSum()
        # update diarrhoea incidence baseline, even though not directly used in this calculation
        age_group.incidences['Diarrhoea'] *= sumAfter / sumBefore
        beta = age_group._getFracDiarrhoeaFixedZ()  # TODO: this could probably be calculated prior to update coverages
        for risk in ['Stunting', 'Anaemia']:
            age_group.bfUpdate[risk] = self._frac_dia_update(beta, age_group, risk)
        age_group.bfUpdate.update(self._wasting_update_dia(beta, age_group))

    def _frac_dia_update(self, beta, age_group, risk):
        oldProb = age_group.getRiskFromDist(risk)
        newProb = 0.
        probThisRisk = age_group.probConditionalDiarrhoea[risk]
        for bfCat in self.ss.bf_list:
            pab = age_group.bf_dist[bfCat]
            t1 = beta[bfCat] * probThisRisk['diarrhoea']
            t2 = (1.-beta[bfCat]) * probThisRisk['no diarrhoea']
            newProb += pab * (t1 + t2)
        reduction = (oldProb - newProb) / oldProb
        update = 1. - reduction
        return update

    def _wasting_update_dia(self, beta, age_group):
        update = {}
        for wastingCat in self.ss.wasted_list:
            update[wastingCat] = 1.
            probWasted = age_group.probConditionalDiarrhoea[wastingCat]
            oldProb = age_group.wasting_dist[wastingCat]
            newProb = 0.
            for bfCat in self.ss.bf_list:
                pab = age_group.bf_dist[bfCat]
                t1 = beta[bfCat] * probWasted['diarrhoea']
                t2 = (1.-beta[bfCat]) * probWasted['no diarrhoea']
                newProb += pab*(t1+t2)
            reduction = (oldProb - newProb)/oldProb
            update[wastingCat] *= 1. - reduction
        return update

    def _apply_child_mort(self):
        age_groups = self.children.age_groups
        for age_group in age_groups:
<<<<<<< HEAD
            stunting = age_group.stunting_dist
            wasting = age_group.wasting_dist
            anaemia = age_group.anaemia_dist
            bf = age_group.bf_dist
            arr_stunting = np.zeros(len(stunting))
            arr_wasting = np.zeros(len(wasting))
            arr_anaemia = np.zeros(len(anaemia))
            arr_bf = np.zeros(len(bf))
            ss = self.settings
            for k,key in enumerate(ss.stunting_list): arr_stunting[k] = stunting[key]
            for k,key in enumerate(ss.wasting_list):  arr_wasting[k]  = wasting[key]
            for k,key in enumerate(ss.anaemia_list):  arr_anaemia[k]  = anaemia[key]
            for k,key in enumerate(ss.bf_list):       arr_bf[k]       = bf[key]
            outer = np.einsum('i,j,k,l', arr_stunting, arr_wasting, arr_anaemia, arr_bf).flatten()
            deaths = sum(age_group.pop_size * outer[:] * age_group.mortality[:] * self.settings.timestep)
            age_group.pop_size -= deaths
            self.child_deaths[self.year] += deaths

=======
            stunting = np.array([age_group.stunting_dist[k] for k in self.ss.stunting_list])
            wasting = np.array([age_group.wasting_dist[k] for k in self.ss.wasting_list])
            anaemia = np.array([age_group.anaemia_dist[k] for k in self.ss.anaemia_list])
            bf = np.array([age_group.bf_dist[k] for k in self.ss.bf_list])
            outer = np.einsum('i,j,k,l', stunting, wasting, anaemia, bf).flatten()
            deaths = sum(age_group.pop_size * outer[:] * age_group.mortality[:] * self.ss.timestep)
            age_group.pop_size -= deaths
            self.child_deaths += deaths
>>>>>>> c7b2d24b

    def _apply_child_ageing(self):
        self._track_outcomes()
        # get number ageing out of each age group
        age_groups = self.children.age_groups
        ageingOut = []
        for i, age_group in enumerate(age_groups):
            ageingOut.append(age_group.pop_size * age_group.ageingRate)
            # age children
            age_group.pop_size -= ageingOut[i]
        numAgeingIn = {}
        for i in range(1, len(age_groups)):
            prev_age = age_groups[i-1]
            age_group = age_groups[i]
            numAgeingIn['stunted'] = ageingOut[i-1] * sum(prev_age.stunting_dist[cat] for cat in self.ss.stunted_list)
            numAgeingIn['not stunted'] = ageingOut[i-1] * sum(prev_age.stunting_dist[cat] for cat in self.ss.non_stunted_list)
            # those ageing in moving into the 4 categories
            numAgeingInStratified = {}
            for stuntingCat in self.ss.stunting_list:
                numAgeingInStratified[stuntingCat] = 0.
            for prevStunt in ['stunted', 'not stunted']:
                totalProbStunted = age_group.probConditionalStunting[prevStunt] * age_group.continuedStuntingImpact
                restratifiedProb = restratify(totalProbStunted)
                numaged = numAgeingIn[prevStunt]
                for stuntingCat in self.ss.stunting_list:
                    numAgeingInStratified[stuntingCat] += restratifiedProb[stuntingCat] * numaged
            # update distribution in each age group
            # (number of new children stunted + number of old stunted) / (new + old children)
            popgrowth = sum(numAgeingIn.values())
            extra_stunted = sum(numAgeingInStratified[cat] for cat in self.ss.stunted_list)
            probStunting = (extra_stunted + age_group.get_num_stunted()) / (popgrowth + age_group.pop_size)
            # add children
            age_group.pop_size += popgrowth
            # new distribution
            age_group.stunting_dist = restratify(probStunting)

    def _apply_births(self):
        # num annual births = birth rate x num WRA x (1 - frac preg averted)
        numWRA = self.nonpw.proj['Total WRA'][self.year]
        births = self.nonpw.birthRate * numWRA * (1. - self.nonpw.fracPregnancyAverted)
        # calculate total number of new babies and add to cumulative births
        numNewBabies = births * self.ss.timestep
        # restratify stunting and wasting
        newBorns = self.children.age_groups[0]
        # add births to population size
        newBorns.pop_size += numNewBabies
        restratifiedStuntingAtBirth = {}
        restratifiedWastingAtBirth = {}
        for outcome in self.ss.birth_outcomes:
            totalProbStunted = newBorns.probRiskAtBirth['Stunting'][outcome] * newBorns.continuedStuntingImpact
            restratifiedStuntingAtBirth[outcome] = restratify(totalProbStunted)
            #wasting
            restratifiedWastingAtBirth[outcome] = {}
            probWastedAtBirth = newBorns.probRiskAtBirth['Wasting']
            totalProbWasted = 0
            # distribute proportions for wasted categories
            for wastingCat in self.ss.wasted_list:
                probWastedThisCat = probWastedAtBirth[wastingCat][outcome] * newBorns.continuedWastingImpact[wastingCat]
                restratifiedWastingAtBirth[outcome][wastingCat] = probWastedThisCat
                totalProbWasted += probWastedThisCat
            # normality constraint on non-wasted proportions
            for nonWastedCat in self.ss.non_wasted_list:
                wasting_dist = restratify(totalProbWasted)
                restratifiedWastingAtBirth[outcome][nonWastedCat] = wasting_dist[nonWastedCat]
        # sum over birth outcome for full stratified stunting and wasting fractions, then apply to birth distribution
        stuntingFractions = {}
        wastingFractions = {}
        for wastingCat in self.ss.wasting_list:
            wastingFractions[wastingCat] = 0.
            for outcome in self.ss.birth_outcomes:
                wastingFractions[wastingCat] += restratifiedWastingAtBirth[outcome][wastingCat] * newBorns.birth_dist[outcome]
        for stuntingCat in self.ss.stunting_list:
            stuntingFractions[stuntingCat] = 0
            for outcome in self.ss.birth_outcomes:
                stuntingFractions[stuntingCat] += restratifiedStuntingAtBirth[outcome][stuntingCat] * newBorns.birth_dist[outcome]
        # (new children at risk + old children at risk) / all children
        probStunted = sum(stuntingFractions[cat] for cat in self.ss.stunted_list)
        probWasted = sum(wastingFractions[cat] for cat in self.ss.wasted_list)
        stunt_dist = restratify(probStunted)
        # normality constraint only on non-wasted cats
        wast_dist = {}
        for cat in self.ss.non_wasted_list:
            dist = restratify(probWasted)
            wast_dist[cat] = dist[cat]
        for cat in self.ss.wasted_list:
            wast_dist[cat] = wastingFractions[cat]
        newBorns.stunting_dist = stunt_dist
        newBorns.wasting_dist = wast_dist

    def _apply_pw_mort(self):
        for age_group in self.pw.age_groups:
            for i, cat in enumerate(self.ss.anaemia_list):
                thisPop = age_group.pop_size * age_group.anaemia_dist[cat]
                deaths = thisPop * age_group.mortality[i]
                self.pw_deaths[self.year] += deaths

    def _update_pw(self):
        """Use pregnancy rate to distribute pw into age groups.
        Distribute into age bands by age distribution, assumed constant over time."""
        numWRA = self.nonpw.proj['Total WRA'][self.year]
        PWpop = self.nonpw.pregnancyRate * numWRA * (1. - self.nonpw.fracPregnancyAverted)
        for age_group in self.pw.age_groups:
           age_group.pop_size = PWpop * age_group.age_dist

    def _update_wra_pop(self):
        """Uses projected figures to determine the population of WRA not pregnant in a given age band and year
        warning: pw pop must be updated first."""
        #assuming WRA and pw have same age bands
        age_groups = self.nonpw.age_groups
        for i, age_group in enumerate(age_groups):
            projectedWRApop = self.nonpw.proj[age_group.age][self.year]
            PWpop = self.pw.age_groups[i].pop_size
            nonpw = projectedWRApop - PWpop
            age_group.pop_size = nonpw

    def _update_women_dists(self):
        for pop in self.pops[1:]:
            for age_group in pop.age_groups:
                age_group.update_anaemia_dist()

    def _move_children(self):
        """
        Responsible for updating children since they have monthly time steps
        :return:
        """
        for month in range(12):
            self._apply_child_mort()
            self._apply_child_ageing()
            self._apply_births()
            # self.update_child_dists()

    def _distrib_pops(self):
        for pop in self.pops:
            for age_group in pop.age_groups:
                age_group.distrib_pop()

    def _applyPrevTimeTrends(self): # TODO: haven't done mortality yet
        for age_group in self.children.age_groups:
            # stunting
            probStunted = sum(age_group.stunting_dist[cat] for cat in self.ss.stunted_list)
            newProb = probStunted * age_group.trends['Stunting']
            age_group.stunting_dist = restratify(newProb)
            # wasting
            probWasted = sum(age_group.wasting_dist[cat] for cat in self.ss.wasted_list)
            newProb = probWasted * age_group.trends['Wasting']
            nonWastedProb = restratify(newProb)
            for nonWastedCat in self.ss.non_wasted_list:
                age_group.wasting_dist[nonWastedCat] = nonWastedProb[nonWastedCat]
            # anaemia
            probAnaemic = sum(age_group.anaemia_dist[cat] for cat in self.ss.anaemic_list)
            newProb = probAnaemic * age_group.trends['Anaemia']
            age_group.anaemia_dist['Anaemic'] = newProb
            age_group.anaemia_dist['Not anaemic'] = 1 - newProb
        for age_group in self.pw.age_groups + self.nonpw.age_groups:
            probAnaemic = sum(age_group.anaemia_dist[cat] for cat in self.ss.anaemic_list)
            newProb = probAnaemic * age_group.trends['Anaemia']
            age_group.anaemia_dist['Anaemic'] = newProb
            age_group.anaemia_dist['Not anaemic'] = 1-newProb

    def get_seq(self, outcome):
        try:
            return getattr(self, outcome)
        except AttributeError:
            raise Exception(" ::ERROR:: {} not an attribute of Model class ".format(outcome))

    def get_output(self, outcome, seq=False):
        outlist = self.get_seq(outcome)
        if seq: # return entire list
            return outlist
        else:
            if 'prev' in outcome: # only want final entry
                return outlist[-1]
            else: # want total
                return sum(outlist)<|MERGE_RESOLUTION|>--- conflicted
+++ resolved
@@ -1,33 +1,8 @@
-<<<<<<< HEAD
-import numpy as np
-import sciris.core as sc
-from .utils import restratify
+from utils import restratify
 from . import settings
-
-def default_trackers():
-    ''' Not sure if his should be a function or just a definition -- store the key outputs of the model '''
-    output = [
-        'stunting_prev',
-        'wasting_prev',
-        'anaemia_prev',
-        'child_deaths',
-        'pw_deaths',
-        'child_exit',
-        'pw_exit',
-        'stunted',
-        'thrive',
-        'child_not_anaemic',
-        'neo_deaths',
-        'births',
-        'child_healthy']
-    return output
-=======
-from utils import restratify
-from nutrition import settings
 import sciris.core as sc
 from .utils import default_trackers
 import numpy as np
->>>>>>> c7b2d24b
 
 class Model:
     def __init__(self, pops, prog_info, t=None, adjust_cov=False, timeTrends=False):
@@ -36,18 +11,9 @@
         self.prog_info = sc.dcp(prog_info)
         self.ss = settings.Settings()
 
-<<<<<<< HEAD
-        # get key items
         self.n_years = len(all_years)
-        self.all_years = all_years
-        self.base_year = self.all_years[0]
-        self.year = self.base_year
-
-        self.calib_years = []
-=======
         self.t = t if t else self.ss.t
         self.all_years = range(0, self.t[1]-self.t[0]+1)
->>>>>>> c7b2d24b
         self.sim_years = self.all_years[1:]
         self.year = self.all_years[0]
 
@@ -83,22 +49,7 @@
         self.prog_info.set_init_covs(self.pops)
         self.prog_info.set_costcovs() # enables getting coverage from cost
         self.prog_info.get_base_spend()
-
-<<<<<<< HEAD
-    def calibrate(self):
-        for year in self.calib_years:
-            self.update_year(year)
-            self._set_pop_probs(year)
-            self._reset_storage()
-            self._apply_prog_covs()
-            self._distrib_pops()
-            self.integrate()
     
-    def _set_trackers(self):
-        """ Lists to store outcomes """
-        for tracker in default_trackers():
-            arr = np.zeros(self.n_years)
-=======
     def update_covs(self, covs, scentype):
         covs, spend = self.prog_info.get_cov_scen(covs, scentype, self.all_years)
         self.prog_info.update_covs(self.pops, covs, spend)
@@ -106,8 +57,7 @@
     def _set_trackers(self):
         """ Arrays to store annual outputs """
         for tracker in default_trackers():
-            arr = np.zeros(len(self.all_years))
->>>>>>> c7b2d24b
+            arr = np.zeros(len(self.n_years))
             setattr(self, tracker, arr)
 
     def _track_outcomes(self):
@@ -411,26 +361,6 @@
     def _apply_child_mort(self):
         age_groups = self.children.age_groups
         for age_group in age_groups:
-<<<<<<< HEAD
-            stunting = age_group.stunting_dist
-            wasting = age_group.wasting_dist
-            anaemia = age_group.anaemia_dist
-            bf = age_group.bf_dist
-            arr_stunting = np.zeros(len(stunting))
-            arr_wasting = np.zeros(len(wasting))
-            arr_anaemia = np.zeros(len(anaemia))
-            arr_bf = np.zeros(len(bf))
-            ss = self.settings
-            for k,key in enumerate(ss.stunting_list): arr_stunting[k] = stunting[key]
-            for k,key in enumerate(ss.wasting_list):  arr_wasting[k]  = wasting[key]
-            for k,key in enumerate(ss.anaemia_list):  arr_anaemia[k]  = anaemia[key]
-            for k,key in enumerate(ss.bf_list):       arr_bf[k]       = bf[key]
-            outer = np.einsum('i,j,k,l', arr_stunting, arr_wasting, arr_anaemia, arr_bf).flatten()
-            deaths = sum(age_group.pop_size * outer[:] * age_group.mortality[:] * self.settings.timestep)
-            age_group.pop_size -= deaths
-            self.child_deaths[self.year] += deaths
-
-=======
             stunting = np.array([age_group.stunting_dist[k] for k in self.ss.stunting_list])
             wasting = np.array([age_group.wasting_dist[k] for k in self.ss.wasting_list])
             anaemia = np.array([age_group.anaemia_dist[k] for k in self.ss.anaemia_list])
@@ -439,7 +369,6 @@
             deaths = sum(age_group.pop_size * outer[:] * age_group.mortality[:] * self.ss.timestep)
             age_group.pop_size -= deaths
             self.child_deaths += deaths
->>>>>>> c7b2d24b
 
     def _apply_child_ageing(self):
         self._track_outcomes()
