--- conflicted
+++ resolved
@@ -42,11 +42,7 @@
         self.annualThreeCond = {year: 0 for year in self.constants.allYears}
 
     def _updateProbs(self):
-<<<<<<< HEAD
-        previousCov = self.programInfo._getAnnualCoverage(self.year-1) # last year cov
-=======
         previousCov = self.programInfo._getAnnualCovs(self.year-1) # last year cov
->>>>>>> cf752da1
         for pop in self.populations:
             pop.previousCov = previousCov # pop has access to adjusted current cov
             pop._setProbs()
@@ -534,23 +530,17 @@
         # TODO: Should prevent this updating unless needed
         """Responsible for moving the model, updating year, adjusting coverages and conditional probabilities, applying coverages"""
         if self.adjustCoverage:
-<<<<<<< HEAD
-            self.programInfo._adjustCoveragesForPopGrowth(self.populations, self.year)
-=======
             self.programInfo._adjustCovsPops(self.populations, self.year)
->>>>>>> cf752da1
         self._updateProbs()
         self._resetStorage()
         self.applyProgCovs()
         if self.timeTrends:
             self._applyPrevTimeTrends()
 
-
     def _progressModel(self):
         # TODO: could move these to an 'update populations' function, which can be called even if the others are not called.
         self._redistributePopulation()
         self.moveModelOneYear()
-
 
     def _applyPrevTimeTrends(self): # TODO: haven't done mortality yet
         for ageGroup in self.children.ageGroups:
@@ -599,26 +589,13 @@
             self._progressModel()
 
     def simulateScalar(self, coverages, restrictedCov=True):
-<<<<<<< HEAD
-        """coverage is restricted coverage starting after calibration year, remaining constant for run time"""
-        self.programInfo._setSimCovScalar(coverages, restrictedCov)
+        """coverage is restricted coverage starting after calibration year, remaining constant for run time.
+        """
+        self.programInfo._setCovsScalar(coverages, restrictedCov)
         self.runSimulation()
 
     def simulateWorkbook(self):
         self.programInfo._setCovsWorkbook()
-        self.runSimulation()
-
-    def simulateOptimisation(self, newCoverages): # TODO: this is a less general version of simulateScalar, so should only have one func
-        self._setAnnualCoveragesFromOptimisation(newCoverages)
-=======
-        """coverage is restricted coverage starting after calibration year, remaining constant for run time.
-        """
-        self.programInfo._setCovsScalar(coverages, restrictedCov)
-        self.runSimulation()
-
-    def simulateWorkbook(self):
-        self.programInfo._setCovsWorkbook()
->>>>>>> cf752da1
         self.runSimulation()
 
     def _setNumYears(self, numYears):
