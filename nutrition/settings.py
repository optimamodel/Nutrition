import os
import itertools
import sciris as sc
from .version import version
from .utils import get_translator
import pathlib



class Settings(object):
<<<<<<< HEAD
    """Store all the static data for a project that won't change except between Optima versions
    WARNING: Do not change the order of these lists without checking the potential consequences within the code"""

    def __init__(self, locale):

        _ = get_translator(locale)

=======
    """Store all the statis data for a project that won't change except between Optima versions
    WARNING: Do not change the order of these lists without checking the potential consequences within the code"""

    def __init__(self):
>>>>>>> aba97066
        self.t = [2017, 2030]
        self.years = sc.inclusiverange(self.t[0], self.t[1])
        self.n_years = len(self.years)
        self.timestep = 1.0 / 12.0  # in months
        self.stunting_list = ["High", "Moderate", "Mild", "Normal"]
        self.stunted_list = self.stunting_list[:2]
        self.non_stunted_list = self.stunting_list[2:]
        self.anaemia_list = ["Anaemic", "Not anaemic"]
        self.anaemic_list = self.anaemia_list[:1]
        self.non_anaemic_list = self.anaemia_list[1:]
        self.wasting_list = ["SAM", "MAM", "Mild", "Normal"]
        self.wasted_list = self.wasting_list[:2]
        self.non_wasted_list = self.wasting_list[2:]
        self.bf_list = ["Exclusive", "Predominant", "Partial", "None"]
        list_cats = [self.stunting_list, self.wasting_list, self.anaemia_list, self.bf_list]
        self.all_cats = list(itertools.product(*list_cats))
        self.n_cats = len(self.all_cats)
<<<<<<< HEAD
        self.correct_bf = {"<1 month": "Exclusive", "1-5 months": "Exclusive", "6-11 months": "Partial", _("12-23 months"): "Partial", "24-59 months": "None"}
=======
        self.correct_bf = {"<1 month": "Exclusive", "1-5 months": "Exclusive", "6-11 months": "Partial", "12-23 months": "Partial", "24-59 months": "None"}
>>>>>>> aba97066
        self.optimal_space = "24 months or greater"
        self.birth_outcomes = ["Term AGA", "Term SGA", "Pre-term AGA", "Pre-term SGA"]
        self.global_eclampsia_prevalence = {"Pre-eclampsia": 0.046, "Eclampsia": 0.014}  # Need data/source, using https://www.ejog.org/article/S0301-2115(13)00196-6/fulltext
        self.all_risks = [self.stunting_list, self.wasting_list, self.bf_list, self.anaemia_list]
<<<<<<< HEAD
        self.child_ages = ["<1 month", "1-5 months", "6-11 months", _("12-23 months"), "24-59 months"]
=======
        self.child_ages = ["<1 month", "1-5 months", "6-11 months", "12-23 months", "24-59 months"]
>>>>>>> aba97066
        self.pw_ages = ["PW: 15-19 years", "PW: 20-29 years", "PW: 30-39 years", "PW: 40-49 years"]
        self.wra_ages = ["WRA: 15-19 years", "WRA: 20-29 years", "WRA: 30-39 years", "WRA: 40-49 years"]
        self.all_ages = self.child_ages + self.pw_ages + self.wra_ages
        self.risks = ["Stunting", "Wasting", "Breastfeeding", "Anaemia"]  # todo: even use this?
        self.child_age_spans = [1.0, 5.0, 6.0, 12.0, 36.0]  # in months
        self.women_age_rates = [1.0 / 5.0, 1.0 / 10.0, 1.0 / 10.0, 1.0 / 10.0]  # in years

    def __repr__(self):
        output = sc.prepr(self)
        return output

<<<<<<< HEAD
=======

def data_path(country, region=None):
    if region is None:
        region = "national"
    filename = ONpath("inputs") + country + "_" + region + "_input.xlsx"
    return filename
>>>>>>> aba97066

ONpath = pathlib.Path(__file__).parent.parent


def data_path(locale, country, region=None):
    region = region or "national"
    return ONpath / "inputs" / locale / f"{country}_{region}_input.xlsx"

#####################################################################################################################
### Define debugging and exception functions/classes
#####################################################################################################################

<<<<<<< HEAD
=======
# Tool path
def ONpath(subdir=None, trailingsep=True):
    """ Returns the parent path of the Optima Nutrition module. If subdir is not None, include it in the path """
    path = os.path.abspath(os.path.join(os.path.dirname(__file__), os.pardir))
    if subdir is not None:
        tojoin = [path, subdir]
        if trailingsep:
            tojoin.append("")  # This ensures it ends with a separator
        path = os.path.join(*tojoin)  # e.g. ['/home/optima', 'tests', '']
    return path


>>>>>>> aba97066
# Debugging information
def debuginfo(output=False):
    outstr = "\nOptima Nutrition debugging info:\n"
    outstr += "   Version: %s\n" % version
    outstr += "   Branch:  %s\n" % sc.gitinfo()["branch"]
    outstr += "   SHA:     %s\n" % sc.gitinfo()["hash"]
    outstr += "   Date:    %s\n" % sc.gitinfo()["date"]
<<<<<<< HEAD
    outstr += "   Path:    %s\n" % ONpath
=======
    outstr += "   Path:    %s\n" % ONpath()
>>>>>>> aba97066
    if output:
        return outstr
    else:
        print(outstr)
<<<<<<< HEAD
        return None
=======
        return None


class ONException(Exception):
    """ A tiny class to allow for Optima-specific exceptions -- define this here to allow for Optima-specific info """

    def __init__(self, errormsg, *args, **kwargs):
        if isinstance(errormsg, basestring):
            errormsg = errormsg + debuginfo(output=True)  # If it's not a string, not sure what it is, but don't bother with this
        Exception.__init__(self, errormsg, *args, **kwargs)
>>>>>>> aba97066
<|MERGE_RESOLUTION|>--- conflicted
+++ resolved
@@ -8,7 +8,6 @@
 
 
 class Settings(object):
-<<<<<<< HEAD
     """Store all the static data for a project that won't change except between Optima versions
     WARNING: Do not change the order of these lists without checking the potential consequences within the code"""
 
@@ -16,12 +15,6 @@
 
         _ = get_translator(locale)
 
-=======
-    """Store all the statis data for a project that won't change except between Optima versions
-    WARNING: Do not change the order of these lists without checking the potential consequences within the code"""
-
-    def __init__(self):
->>>>>>> aba97066
         self.t = [2017, 2030]
         self.years = sc.inclusiverange(self.t[0], self.t[1])
         self.n_years = len(self.years)
@@ -39,20 +32,12 @@
         list_cats = [self.stunting_list, self.wasting_list, self.anaemia_list, self.bf_list]
         self.all_cats = list(itertools.product(*list_cats))
         self.n_cats = len(self.all_cats)
-<<<<<<< HEAD
         self.correct_bf = {"<1 month": "Exclusive", "1-5 months": "Exclusive", "6-11 months": "Partial", _("12-23 months"): "Partial", "24-59 months": "None"}
-=======
-        self.correct_bf = {"<1 month": "Exclusive", "1-5 months": "Exclusive", "6-11 months": "Partial", "12-23 months": "Partial", "24-59 months": "None"}
->>>>>>> aba97066
         self.optimal_space = "24 months or greater"
         self.birth_outcomes = ["Term AGA", "Term SGA", "Pre-term AGA", "Pre-term SGA"]
         self.global_eclampsia_prevalence = {"Pre-eclampsia": 0.046, "Eclampsia": 0.014}  # Need data/source, using https://www.ejog.org/article/S0301-2115(13)00196-6/fulltext
         self.all_risks = [self.stunting_list, self.wasting_list, self.bf_list, self.anaemia_list]
-<<<<<<< HEAD
         self.child_ages = ["<1 month", "1-5 months", "6-11 months", _("12-23 months"), "24-59 months"]
-=======
-        self.child_ages = ["<1 month", "1-5 months", "6-11 months", "12-23 months", "24-59 months"]
->>>>>>> aba97066
         self.pw_ages = ["PW: 15-19 years", "PW: 20-29 years", "PW: 30-39 years", "PW: 40-49 years"]
         self.wra_ages = ["WRA: 15-19 years", "WRA: 20-29 years", "WRA: 30-39 years", "WRA: 40-49 years"]
         self.all_ages = self.child_ages + self.pw_ages + self.wra_ages
@@ -64,15 +49,6 @@
         output = sc.prepr(self)
         return output
 
-<<<<<<< HEAD
-=======
-
-def data_path(country, region=None):
-    if region is None:
-        region = "national"
-    filename = ONpath("inputs") + country + "_" + region + "_input.xlsx"
-    return filename
->>>>>>> aba97066
 
 ONpath = pathlib.Path(__file__).parent.parent
 
@@ -85,21 +61,6 @@
 ### Define debugging and exception functions/classes
 #####################################################################################################################
 
-<<<<<<< HEAD
-=======
-# Tool path
-def ONpath(subdir=None, trailingsep=True):
-    """ Returns the parent path of the Optima Nutrition module. If subdir is not None, include it in the path """
-    path = os.path.abspath(os.path.join(os.path.dirname(__file__), os.pardir))
-    if subdir is not None:
-        tojoin = [path, subdir]
-        if trailingsep:
-            tojoin.append("")  # This ensures it ends with a separator
-        path = os.path.join(*tojoin)  # e.g. ['/home/optima', 'tests', '']
-    return path
-
-
->>>>>>> aba97066
 # Debugging information
 def debuginfo(output=False):
     outstr = "\nOptima Nutrition debugging info:\n"
@@ -107,26 +68,9 @@
     outstr += "   Branch:  %s\n" % sc.gitinfo()["branch"]
     outstr += "   SHA:     %s\n" % sc.gitinfo()["hash"]
     outstr += "   Date:    %s\n" % sc.gitinfo()["date"]
-<<<<<<< HEAD
     outstr += "   Path:    %s\n" % ONpath
-=======
-    outstr += "   Path:    %s\n" % ONpath()
->>>>>>> aba97066
     if output:
         return outstr
     else:
         print(outstr)
-<<<<<<< HEAD
-        return None
-=======
-        return None
-
-
-class ONException(Exception):
-    """ A tiny class to allow for Optima-specific exceptions -- define this here to allow for Optima-specific info """
-
-    def __init__(self, errormsg, *args, **kwargs):
-        if isinstance(errormsg, basestring):
-            errormsg = errormsg + debuginfo(output=True)  # If it's not a string, not sure what it is, but don't bother with this
-        Exception.__init__(self, errormsg, *args, **kwargs)
->>>>>>> aba97066
+        return None