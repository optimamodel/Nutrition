--- conflicted
+++ resolved
@@ -21,34 +21,7 @@
     def get_attr(self):
         return self.__dict__
 
-<<<<<<< HEAD
-    def get_childscens(self, base_progset=None):
-        """ For calculating the impacts of each scenario with single intervention set to 0 coverage """
-        cov = [0]
-        allkwargs = []
-        # zero cov scen
-        baseprogs = base_progset if base_progset is not None else self.prog_set
-        kwargs = {'name': 'Scenario overall',
-                  'model_name': self.model_name,
-                  'scen_type': self.scen_type,
-                  'progvals': {prog: cov for prog in baseprogs}}
-        allkwargs.append(kwargs)
-        # scale down each program to 0 individually
-        progvals = {prog: val for prog, val in zip(self.prog_set, self.vals)}
-        for prog in self.prog_set:
-            new_progvals = sc.dcp(progvals)
-            new_progvals[prog] = cov
-            kwargs = {'name': prog,
-                      'model_name': self.model_name,
-                      'scen_type': self.scen_type,
-                      'progvals': new_progvals}
-            allkwargs.append(kwargs)
-        return allkwargs
-
 def run_scen(scen, model, obj=None, mult=None, setcovs=True, restrictcovs=True):
-=======
-def run_scen(scen, model, obj=None, mult=None, setcovs=True):
->>>>>>> aeadc659
     """ Function to run associated Scen and Model objects """
     model = sc.dcp(model)
     model.setup(scen, setcovs=setcovs, restrictcovs=restrictcovs)
