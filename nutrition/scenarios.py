--- conflicted
+++ resolved
@@ -41,11 +41,7 @@
         return self.__dict__
 
 
-<<<<<<< HEAD
 def run_scen(scen, model, obj=None, mult=None, weight=None, setcovs=True, restrictcovs=True):  # Single run supports previous version with no uncertainty
-=======
-def run_scen(scen, model, obj=None, mult=None, setcovs=True, restrictcovs=True):
->>>>>>> 836b66f0
     """ Function to run associated Scen and Model objects """
     from .results import ScenResult  # This is here to avoid a potentially circular import
 
