--- conflicted
+++ resolved
@@ -9,12 +9,8 @@
 if for_frontend:
     legend_loc =      {'bbox_to_anchor':(1.0,1.0)}
     fig_size = (8,3)
-<<<<<<< HEAD
     ax_size = [0.2,0.18,0.40,0.72]
-=======
-    ax_size = [0.2,0.12,0.40,0.75]
     pltstart = 1
->>>>>>> f1b8327d
 else:
     legend_loc = {'loc':'right'}
     ax_size = [0.2,0.10,0.65,0.75]
@@ -66,13 +62,8 @@
             lines.append(line)
             leglabels.append(res.name)
         # formatting
-<<<<<<< HEAD
 #        sc.SIticks(ax=ax, axis='y')
         ax.set_ylabel('Prevalence (%)') # Shown as tick labels
-=======
-        sc.SIticks(ax=ax, axis='y')
-        ax.set_ylabel('Percentage') # Shown as tick labels
->>>>>>> f1b8327d
         ax.set_ylim([0, ymax + ymax*0.1])
         ax.set_xlabel('Years')
         ax.set_title(utils.relabel(prev))
@@ -192,13 +183,8 @@
             valuestr = valuestr[:2]
         xlab = 'Total available budget (relative to US$%sM)' % valuestr
     else:
-<<<<<<< HEAD
-        title = 'Average annual spending, %s-%s' % (ref.years[0], ref.years[-1])
+        title = 'Average annual spending, %s-%s' % (ref.years[pltstart], ref.years[-1])
         xlab = '' # 'Scenario' # Collides with tick labels
-=======
-        title = 'Average annual spending, %s-%s' % (ref.years[pltstart], ref.years[-1])
-        xlab = 'Scenario'
->>>>>>> f1b8327d
     ax.set_title(title)
     ax.set_yticks(x)
     ax.set_yticklabels(xlabs)
