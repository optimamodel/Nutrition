--- conflicted
+++ resolved
@@ -729,7 +729,6 @@
         targetPopSheet = utils.read_sheet(self._spreadsheet, _("Programs target population"), [0, 1])
 
         # Recalculate cells that need it, and remember in the calculations cache.
-<<<<<<< HEAD
         baseline = utils.read_sheet(self._spreadsheet, _("Baseline year population inputs"), [0, 1])
         food_insecure = baseline.loc[_("Population data")].loc[_("Percentage of population food insecure (default poor)")].values[0]
         frac_malaria_risk = baseline.loc[_("Population data")].loc[_("Percentage of population at risk of malaria")].values[0]
@@ -744,22 +743,6 @@
         frac_diarr_severe = baseline.loc[_("Other risks")].loc[_("Percentage of diarrhea that is severe")].values[0]
         if len(baseline.loc[_("Other risks")].values) < 4:
             print(_("Warning, the databook being read is out of date and does not include baseline prevalences of eclampsia and pre-eclampsia so global averages will be used."))
-=======
-        baseline = utils.read_sheet(self.spreadsheet, "Baseline year population inputs", [0, 1])
-        food_insecure = baseline.loc["Population data"].loc["Percentage of population food insecure (default poor)"].values[0]
-        frac_malaria_risk = baseline.loc["Population data"].loc["Percentage of population at risk of malaria"].values[0]
-        school_attendance = baseline.loc["Population data"].loc["School attendance (percentage of 15-19 year women)"].values[0]
-        frac_PW_health_facility = baseline.loc["Population data"].loc["Percentage of pregnant women attending health facility"].values[0]
-        frac_children_health_facility = baseline.loc["Population data"].loc["Percentage of children attending health facility"].values[0]
-        famplan_unmet_need = baseline.loc["Population data"].loc["Unmet need for family planning"].values[0]
-        frac_rice = baseline.loc["Food"].loc["Fraction eating rice as main staple food"].values[0]
-        frac_wheat = baseline.loc["Food"].loc["Fraction eating wheat as main staple food"].values[0]
-        frac_maize = baseline.loc["Food"].loc["Fraction eating maize as main staple food"].values[0]
-        diarr_incid = baseline.loc["Diarrhoea incidence"]["Data"].values
-        frac_diarr_severe = baseline.loc['Other risks'].loc['Percentage of diarrhea that is severe'].values[0]
-        if len(baseline.loc["Other risks"].values) < 4:
-            print("Warning, the databook being read is out of date and does not include baseline prevalences of " "eclampsia and pre-eclampsia so global averages will be used.")
->>>>>>> 9b65ea53
             preeclampsia_prev = self.settings.global_eclampsia_prevalence["Pre-eclampsia"]
             eclampsia_prev = self.settings.global_eclampsia_prevalence["Eclampsia"]
         else:
@@ -773,7 +756,6 @@
         targetPopSheet.loc[_("Children"), _("Cash transfers")].iloc[1:5] = cash_transfers_row
         self.calcscache.write_row(_("Programs target population"), 1, 3, cash_transfers_row)
         lipid_row = food_insecure * np.ones(2)
-<<<<<<< HEAD
         small_qty_lipid_row = food_insecure * np.ones(2)
         targetPopSheet.loc[_("Children"), _("Lipid-based nutrition supplements")].iloc[2:4] = lipid_row
         self.calcscache.write_row(_("Programs target population"), 4, 4, lipid_row)
@@ -782,13 +764,6 @@
         oral_rehyd_row = diarr_incid * frac_diarr_severe
         targetPopSheet.loc[_("Children"), _("Oral rehydration salts")].iloc[0:5] = oral_rehyd_row
         self.calcscache.write_row(_("Programs target population"), 6, 2, oral_rehyd_row)
-=======
-        targetPopSheet.loc["Children", "Lipid-based nutrition supplements"].iloc[2:4] = lipid_row
-        self.calcscache.write_row("Programs target population", 4, 4, lipid_row)
-        oral_rehyd_row = diarr_incid * frac_diarr_severe
-        targetPopSheet.loc["Children", "Oral rehydration salts"].iloc[0:5] = oral_rehyd_row
-        self.calcscache.write_row("Programs target population", 6, 2, oral_rehyd_row)
->>>>>>> 9b65ea53
         pub_prov_row = food_insecure * np.ones(2)
         targetPopSheet.loc[_("Children"), _("Public provision of complementary foods")].iloc[2:4] = pub_prov_row
         self.calcscache.write_row(_("Programs target population"), 7, 4, pub_prov_row)
@@ -797,19 +772,11 @@
         else:
             treat_SAM_val = frac_children_health_facility
         treat_SAM_row = treat_SAM_val * np.ones(4)
-<<<<<<< HEAD
-        targetPopSheet.loc[_("Children"), _("Treatment of SAM")].iloc[1:5] = treat_SAM_row
-        self.calcscache.write_row(_("Programs target population"), 9, 3, treat_SAM_row)
-        zinc_treatment_row = diarr_incid * frac_diarr_severe
-        targetPopSheet.loc[_("Children"), _("Zinc for treatment + ORS")].iloc[0:5] = zinc_treatment_row
-        self.calcscache.write_row(_("Programs target population"), 11, 2, zinc_treatment_row)
-=======
         targetPopSheet.loc["Children", "Treatment of SAM"].iloc[1:5] = treat_SAM_row
         self.calcscache.write_row("Programs target population", 8, 3, treat_SAM_row)
         zinc_treatment_row = diarr_incid * frac_diarr_severe
         targetPopSheet.loc["Children", "Zinc for treatment + ORS"].iloc[0:5] = zinc_treatment_row
         self.calcscache.write_row("Programs target population", 10, 2, zinc_treatment_row)
->>>>>>> 9b65ea53
         balanced_energy_row = food_insecure * np.ones(4)
         targetPopSheet.loc[_("Pregnant women"), _("Balanced energy-protein supplementation")].iloc[5:9] = balanced_energy_row
         self.calcscache.write_row(_("Programs target population"), 14, 7, balanced_energy_row)
@@ -964,16 +931,11 @@
         """Creates the frac of pop targeted by each IYCF package.
         Note that frac in community and mass media assumed to be 1.
         Note also this fraction can exceed 1, and is adjusted for the target pop calculations of the Programs class"""
-<<<<<<< HEAD
 
         pop_data = self._spreadsheet.parse(_("Baseline year population inputs"), index_col=[0, 1]).loc[_("Population data")][_("Data")]
         frac_pw = float(pop_data.loc[_("Percentage of pregnant women attending health facility")])
         frac_child = float(pop_data.loc[_("Percentage of children attending health facility")])
-=======
-        pop_data = self.spreadsheet.parse("Baseline year population inputs", index_col=[0, 1]).loc["Population data"]["Data"]
-        frac_pw = float(pop_data.loc["Percentage of pregnant women attending health facility"])
-        frac_child = float(pop_data.loc["Percentage of children attending health facility"])
->>>>>>> 9b65ea53
+
         # target pop is the sum of fractions exposed to modality in each age band
         target = sc.odict()
         for name, package in package_modes.items():
@@ -1103,9 +1065,6 @@
         resampled_or_bf_prog = new._make_random(new.uncert.or_bf_prog_lower.to_numpy(), new.uncert.or_bf_prog_upper.to_numpy(), rng)  # breastfeeding progra
         resampled_or_space_prog = new._make_random(new.uncert.or_space_prog_lower.to_numpy(), new.uncert.or_space_prog_upper.to_numpy(), rng)  # birth spacing programs
 
-        # Replacing with original data and store in required dictionary formats
-
-<<<<<<< HEAD
         # stunting
         rr = new._data_replace(new.uncert.rr_st_orig, resampled_rr_st).to_dict()
         new_dd.rr_death[_("Stunting")] = new.make_dict2(rr)
@@ -1123,11 +1082,6 @@
         # diarrhoea
         rr = new._data_replace(new.uncert.rr_diar_orig, resampled_rr_diar).to_dict()
         new_dd.rr_dia = new.make_dict3(rr)
-=======
-        # Convert them to Pandas
-        kw = {'store':False} if sc.compareversions(sc.__version__, ">=1.3") else {}
-        input_data = inputsheet.pandas(**kw)
->>>>>>> 9b65ea53
 
         # odd ratios
         this_or = new._data_replace(new.uncert.this_or_orig, resampled_stun_or).to_dict("index")
