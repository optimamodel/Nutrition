import numpy as np
import multiprocessing
import sciris as sc
from . import pso, utils
from .scenarios import Scen, run_scen


class Optim(sc.prettyobj):
    """ Stores settings for running an optimization for a single objective. """

    def __init__(self, name=None, model_name=None, weights=None, mults=None, prog_set=None, active=True,
                 add_funds=0, fix_curr=False, rem_curr=False, curve_type='linear',
                 filter_progs=False):
        """
        :param name: the name of the optimization (string)
        :param model_name: the name of the model corresponding to optimizations (string)
        :param weights: an odict of (outcome, weight) pairs
        :param mults: multiples of free funds
        :param prog_set: the programs to include in optimization (list of strings)
        :param active: whether to run in project class (boolean)
        :param add_funds: additional funds
        :param fix_curr: fix the current allocations?
        :param rem_curr: remove the current allocations?
        :param curve_type: the type for cost-coverage curve
        :param filter_progs: filter out programs which don't impact the objective (can improve optimization results)
        """

        self.name = name
        self.model_name = model_name
        self.weights = utils.process_weights(weights)
        self.mults = mults
        self.prog_set = prog_set
        self.add_funds = add_funds
        self.fix_curr = fix_curr
        self.rem_curr = rem_curr if not fix_curr else False # can't remove if fixed
        self.curve_type = curve_type
        self.filter_progs = filter_progs
        self.num_cpus = multiprocessing.cpu_count()

        self.active = active

        self.num_procs = None
        self.optim_allocs = sc.odict()
        self.BOCs = {}


    ######### SETUP ############

    def get_kwargs(self, model, weights, mult, keep_inds):
        model = sc.dcp(model)
        free = model.prog_info.free
        fixed = model.prog_info.fixed
        kwargs = { 'model':     model,
                   'free':      free * mult,
                   'fixed':     fixed,
                   'weights':   weights,
                   'keep_inds': keep_inds}
        return kwargs

    ######### OPTIMIZATION ##########

    def run_optim(self, model, maxiter=15, swarmsize=20, maxtime=140, parallel=True, num_procs=None):
        if parallel:
            how = 'parallel'
            num_procs = num_procs if num_procs else self.num_cpus
        else:
            how = 'serial'
            num_procs = 1
        print('Optimizing for %s in %s' % (self.name, how))
        # list of kwargs
        keep_inds = self._filter_progs(model) # not dependent upon spending
        optim = (maxiter, swarmsize, maxtime)
        args = [(self.get_kwargs(model, self.weights, mult, keep_inds), mult)+optim for mult in self.mults]
        if parallel:
            res = utils.run_parallel(self.one_optim_parallel, args, num_procs)
        else:
            res = []
            for arg in args:
                this_res = self.one_optim(arg)
                res.append(this_res)
        return res

    def _filter_progs(self, model):
        if self.filter_progs:
            threshold = 0.1
            newcov = 1.
            keep_inds = []
            years = len(model.sim_years)
            # compare with 0 case
            progvals = {prog:[0] for prog in self.prog_set}
            kwargs = {'scen_type': 'cov',
                      'progvals': progvals}
            zeroscen = Scen(**kwargs)
            zeromodel = sc.dcp(model)
            zerores = run_scen(zeroscen, zeromodel)
            zeroouts = zerores.get_outputs()
            zeroval = np.inner(zeroouts, self.weights)
<<<<<<< HEAD
            for i, prog in enumerate(self.prog_set):
                thismodel = sc.dcp(model)
                thiscov = sc.dcp(progvals)
                thiscov[prog] = [newcov]*years
                thesekwargs = sc.dcp(kwargs)
                thesekwargs['progvals'] = thiscov
                scen = Scen(**thesekwargs)
                res = run_scen(scen, thismodel)
                outs = res.get_outputs()
                val = np.inner(outs, self.weights)
                hasimpact = abs((val - zeroval) / zeroval) * 100. > threshold
                keep_inds.append(hasimpact)
=======
            # check for dependencies
            progs = zeromodel.prog_info.programs.values()
            alldeps = [prog.exclusionDependencies for prog in progs] + [prog.thresholdDependencies for prog in progs]
            # flatten list of lists
            flatdeps = [progname for deps in alldeps for progname in deps]
            for i, prog in enumerate(self.prog_set):
                if prog in flatdeps:
                    # parent programs must be retained in the optimization
                    keep_inds.append(True)
                else:
                    thismodel = sc.dcp(model)
                    # override dependencies to allow scale-up
                    thiscov = sc.dcp(progvals)
                    thiscov[prog] = [newcov]*years
                    thesekwargs = sc.dcp(kwargs)
                    thesekwargs['progvals'] = thiscov
                    scen = Scen(**thesekwargs)
                    res = run_scen(scen, thismodel, restrictcovs=restrictcovs)
                    outs = res.get_outputs()
                    val = np.inner(outs, self.weights)
                    hasimpact = abs((val - zeroval) / zeroval) * 100. > threshold
                    keep_inds.append(hasimpact)
>>>>>>> 503ce992
            if not any(keep_inds): # no programs had impact
                print('Warning: selected programs do not impact objective')
        else:
            keep_inds = [True for i, _ in enumerate(self.prog_set)]
        return np.array(keep_inds)

    def one_optim(self, args):
        """ Runs optimization for an objective and budget multiple.
        Return: a list of allocations, with order corresponding to the programs list """
        kwargs = args[0]
        mult = args[1]
        maxiter, swarmsize, maxtime = args[2:]
        free = kwargs['free']
        inds = kwargs['keep_inds']
        fixed = kwargs['fixed']
        model = kwargs['model']
        numprogs = np.sum(inds)
        if free > 0 and np.any(inds): # need both funds and programs
            xmin = np.zeros(numprogs)
            xmax = np.full(numprogs, free)
            now = sc.tic()
            x0, fopt = pso.pso(obj_func, xmin, xmax, kwargs=kwargs, maxiter=maxiter, swarmsize=swarmsize)
            x, fval, flag = sc.asd(obj_func, x0, args=kwargs, xmin=xmin, xmax=xmax, verbose=2, maxtime=maxtime)
            self.print_status(self.name, mult, flag, now)
            scaled = utils.scale_alloc(free, x)
            best_alloc = utils.add_fixed_alloc(fixed, scaled, inds)
        else:
            # if no money to distribute, return the fixed costs
            if self.name != 'Baseline':
                print('Warning: degenerate optimization, returning fixed allocations \n objective: %s '
                  '\n flexible funds: %s \n impactful progs: %s' % (self.name, free, numprogs))
            best_alloc = fixed
        # generate results
        name = '%s (x%s)' % (self.name, mult)
        progvals = {prog:spend for prog, spend in zip(self.prog_set, best_alloc)}
        scen = Scen(name=name, model_name=self.model_name, scen_type='budget', progvals=progvals)
        res = run_scen(scen, model, obj=self.name, mult=mult)
        return res
    
    @utils.trace_exception
    def one_optim_parallel(self, args):
        res = self.one_optim(args)
        return res

    def print_status(self, objective, multiple, flag, now):
        print('Finished optimization for %s for objective %s and multiple %s' % (self.name, objective, multiple))
        print('The reason is %s and it took %0.1f s \n' % (flag['exitreason'], sc.toc(now, output=True)))


def obj_func(allocation, model, free, fixed, keep_inds, weights):
    """
    Calculates the scalar value of a model run given some program allocation. Runs as a budget scenario.
    :param allocation:
    :param model: a newly instantiated model object to run the budget scenario.
    :param free: total money to be distributed across programs
    :param fixed: fixed costs for programs
    :param keep_inds: The indices of the programs to keep (those excluded are 'fixed programs')
    :param weights: an array of weights for each model outcome. Order corresponding to default_trackers()
    :return: scalar value of the model run
    """
    thisModel = sc.dcp(model)
    # scale the allocation appropriately
    scaledAllocation = utils.scale_alloc(free, allocation)
    totalAllocations = utils.add_fixed_alloc(fixed, scaledAllocation, keep_inds)
    thisModel.update_covs(totalAllocations, 'budget')
    thisModel.run_sim()
    # get weighted objective value
    outs = thisModel.get_output()
    value = np.inner(outs, weights)
    return value<|MERGE_RESOLUTION|>--- conflicted
+++ resolved
@@ -84,6 +84,7 @@
         if self.filter_progs:
             threshold = 0.1
             newcov = 1.
+            restrictcovs=False
             keep_inds = []
             years = len(model.sim_years)
             # compare with 0 case
@@ -92,23 +93,9 @@
                       'progvals': progvals}
             zeroscen = Scen(**kwargs)
             zeromodel = sc.dcp(model)
-            zerores = run_scen(zeroscen, zeromodel)
+            zerores = run_scen(zeroscen, zeromodel, restrictcovs)
             zeroouts = zerores.get_outputs()
             zeroval = np.inner(zeroouts, self.weights)
-<<<<<<< HEAD
-            for i, prog in enumerate(self.prog_set):
-                thismodel = sc.dcp(model)
-                thiscov = sc.dcp(progvals)
-                thiscov[prog] = [newcov]*years
-                thesekwargs = sc.dcp(kwargs)
-                thesekwargs['progvals'] = thiscov
-                scen = Scen(**thesekwargs)
-                res = run_scen(scen, thismodel)
-                outs = res.get_outputs()
-                val = np.inner(outs, self.weights)
-                hasimpact = abs((val - zeroval) / zeroval) * 100. > threshold
-                keep_inds.append(hasimpact)
-=======
             # check for dependencies
             progs = zeromodel.prog_info.programs.values()
             alldeps = [prog.exclusionDependencies for prog in progs] + [prog.thresholdDependencies for prog in progs]
@@ -131,7 +118,6 @@
                     val = np.inner(outs, self.weights)
                     hasimpact = abs((val - zeroval) / zeroval) * 100. > threshold
                     keep_inds.append(hasimpact)
->>>>>>> 503ce992
             if not any(keep_inds): # no programs had impact
                 print('Warning: selected programs do not impact objective')
         else:
