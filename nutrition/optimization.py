import numpy as np
import multiprocessing
import sciris as sc
from . import pso, utils
from .scenarios import Scen, run_scen


class Optim(sc.prettyobj):
    """ Stores settings for running an optimization for a single objective. """

    def __init__(self, name=None, model_name=None, weights=None, mults=None, prog_set=None, active=True,
                 add_funds=0, fix_curr=False, rem_curr=False, curve_type='linear',
                 filter_progs=False):
        """
        :param name: the name of the optimization (string)
        :param model_name: the name of the model corresponding to optimizations (string)
        :param weights: an odict of (outcome, weight) pairs
        :param mults: multiples of free funds
        :param prog_set: the programs to include in optimization (list of strings)
        :param active: whether to run in project class (boolean)
        :param add_funds: additional funds
        :param fix_curr: fix the current allocations?
        :param rem_curr: remove the current allocations?
        :param curve_type: the type for cost-coverage curve
        :param filter_progs: filter out programs which don't impact the objective (can improve optimization results)
        """

        self.name = name
        self.model_name = model_name
<<<<<<< HEAD
        self.weights = utils.process_weights(weights)
=======
        self.obj = obj
        self.weights = utils.check_weights(weights) if weights is not None else utils.get_weights(obj)
>>>>>>> e32dd575
        self.mults = mults
        self.prog_set = prog_set
        self.add_funds = add_funds
        self.fix_curr = fix_curr
        self.rem_curr = rem_curr if not fix_curr else False # can't remove if fixed
        self.curve_type = curve_type
        self.filter_progs = filter_progs
        self.num_cpus = multiprocessing.cpu_count()

        self.active = active

        self.num_procs = None
        self.optim_allocs = sc.odict()
        self.BOCs = {}


    ######### SETUP ############

    def get_kwargs(self, model, weights, mult, keep_inds):
        model = sc.dcp(model)
        free = model.prog_info.free
        fixed = model.prog_info.fixed
        kwargs = { 'model':     model,
                   'free':      free * mult,
                   'fixed':     fixed,
                   'weights':   weights,
                   'keep_inds': keep_inds}
        return kwargs

    ######### OPTIMIZATION ##########

    def run_optim(self, model, maxiter=5, swarmsize=10, maxtime=10, parallel=True, num_procs=None):
        if parallel:
            how = 'parallel'
            num_procs = num_procs if num_procs else self.num_cpus
        else:
            how = 'serial'
            num_procs = 1
        print('Optimizing for %s in %s' % (self.name, how))
        # list of kwargs
<<<<<<< HEAD
        keep_inds = self._filter_progs(model) # not dependent upon spending
=======
        keep_inds = self._filter_progs(model, self.weights) # not dependent upon spending
>>>>>>> e32dd575
        optim = (maxiter, swarmsize, maxtime)
        args = [(self.get_kwargs(model, self.weights, mult, keep_inds), mult)+optim for mult in self.mults]
        if parallel:
            res = utils.run_parallel(self.one_optim_parallel, args, num_procs)
        else:
            res = []
            for arg in args:
                this_res = self.one_optim(arg)
                res.append(this_res)
        return res

<<<<<<< HEAD
    def _filter_progs(self, model): # todo: need to update this. Could use objective function
=======
    def _filter_progs(self, model, weights):
>>>>>>> e32dd575
        if self.filter_progs:
            threshold = 0.1
            newcov = 1.
            keep_inds = []
            years = len(model.sim_years)
            # compare with 0 case
            progvals = {prog:[0] for prog in self.prog_set}
            kwargs = {'scen_type': 'cov',
                      'progvals': progvals}
            zeroscen = Scen(**kwargs)
            zeromodel = sc.dcp(model)
            zerores = run_scen(zeroscen, zeromodel)
            zeroouts = zerores.get_outputs()
            zeroval = np.inner(zeroouts, weights)
            for i, prog in enumerate(self.prog_set):
                thismodel = sc.dcp(model)
                thiscov = sc.dcp(progvals)
                thiscov[prog] = [newcov]*years
                thesekwargs = sc.dcp(kwargs)
                thesekwargs['progvals'] = thiscov
                scen = Scen(**thesekwargs)
                res = run_scen(scen, thismodel)
                outs = res.get_outputs()
                val = np.inner(outs, weights)
                hasimpact = abs((val - zeroval) / zeroval) * 100. > threshold
                keep_inds.append(hasimpact)
            if not any(keep_inds): # no programs had impact
                print('Warning: selected programs do not impact objective "%s"' % obj)
        else:
            keep_inds = [True for i, _ in enumerate(self.prog_set)]
        return np.array(keep_inds)

    def one_optim(self, args):
        """ Runs optimization for an objective and budget multiple.
        Return: a list of allocations, with order corresponding to the programs list """
        kwargs = args[0]
        mult = args[1]
        maxiter, swarmsize, maxtime = args[2:]
        free = kwargs['free']
        inds = kwargs['keep_inds']
        fixed = kwargs['fixed']
        model = kwargs['model']
        numprogs = np.sum(inds)
        if free > 0 and np.any(inds): # need both funds and programs
            xmin = np.zeros(numprogs)
            xmax = np.full(numprogs, free)
            now = sc.tic()
            x0, fopt = pso.pso(obj_func, xmin, xmax, kwargs=kwargs, maxiter=maxiter, swarmsize=swarmsize)
            x, fval, flag = sc.asd(obj_func, x0, args=kwargs, xmin=xmin, xmax=xmax, verbose=2, maxtime=maxtime)
            self.print_status(self.name, mult, flag, now)
            scaled = utils.scale_alloc(free, x)
            best_alloc = utils.add_fixed_alloc(fixed, scaled, inds)
        else:
            # if no money to distribute, return the fixed costs
            if self.name != 'Baseline':
                print('Warning: degenerate optimization, returning fixed allocations \n objective: %s '
                  '\n flexible funds: %s \n impactful progs: %s' % (self.name, free, numprogs))
            best_alloc = fixed
        # generate results
        name = '%s (x%s)' % (self.name, mult)
        progvals = {prog:spend for prog, spend in zip(self.prog_set, best_alloc)}
        scen = Scen(name=name, model_name=self.model_name, scen_type='budget', progvals=progvals)
        res = run_scen(scen, model, obj=self.name, mult=mult)
        return res
    
    @utils.trace_exception
    def one_optim_parallel(self, args):
        res = self.one_optim(args)
        return res

    def print_status(self, objective, multiple, flag, now):
        print('Finished optimization for %s for objective %s and multiple %s' % (self.name, objective, multiple))
        print('The reason is %s and it took %0.1f s \n' % (flag['exitreason'], sc.toc(now, output=True)))


def obj_func(allocation, model, free, fixed, keep_inds, weights):
    """
    Calculates the scalar value of a model run given some program allocation. Runs as a budget scenario.
    :param allocation:
    :param model: a newly instantiated model object to run the budget scenario.
    :param free: total money to be distributed across programs
    :param fixed: fixed costs for programs
    :param keep_inds: The indices of the programs to keep (those excluded are 'fixed programs')
    :param weights: an array of weights for each model outcome. Order corresponding to default_trackers()
    :return: scalar value of the model run
    """
    thisModel = sc.dcp(model)
    # scale the allocation appropriately
    scaledAllocation = utils.scale_alloc(free, allocation)
    totalAllocations = utils.add_fixed_alloc(fixed, scaledAllocation, keep_inds)
    thisModel.update_covs(totalAllocations, 'budget')
    thisModel.run_sim()
    # get weighted objective value
    outs = thisModel.get_output()
    value = np.inner(outs, weights)
    return value<|MERGE_RESOLUTION|>--- conflicted
+++ resolved
@@ -27,12 +27,7 @@
 
         self.name = name
         self.model_name = model_name
-<<<<<<< HEAD
         self.weights = utils.process_weights(weights)
-=======
-        self.obj = obj
-        self.weights = utils.check_weights(weights) if weights is not None else utils.get_weights(obj)
->>>>>>> e32dd575
         self.mults = mults
         self.prog_set = prog_set
         self.add_funds = add_funds
@@ -73,11 +68,7 @@
             num_procs = 1
         print('Optimizing for %s in %s' % (self.name, how))
         # list of kwargs
-<<<<<<< HEAD
-        keep_inds = self._filter_progs(model) # not dependent upon spending
-=======
         keep_inds = self._filter_progs(model, self.weights) # not dependent upon spending
->>>>>>> e32dd575
         optim = (maxiter, swarmsize, maxtime)
         args = [(self.get_kwargs(model, self.weights, mult, keep_inds), mult)+optim for mult in self.mults]
         if parallel:
@@ -89,11 +80,7 @@
                 res.append(this_res)
         return res
 
-<<<<<<< HEAD
-    def _filter_progs(self, model): # todo: need to update this. Could use objective function
-=======
     def _filter_progs(self, model, weights):
->>>>>>> e32dd575
         if self.filter_progs:
             threshold = 0.1
             newcov = 1.
@@ -121,7 +108,7 @@
                 hasimpact = abs((val - zeroval) / zeroval) * 100. > threshold
                 keep_inds.append(hasimpact)
             if not any(keep_inds): # no programs had impact
-                print('Warning: selected programs do not impact objective "%s"' % obj)
+                print('Warning: selected programs do not impact objective')
         else:
             keep_inds = [True for i, _ in enumerate(self.prog_set)]
         return np.array(keep_inds)
