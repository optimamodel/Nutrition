import numpy as np
import multiprocessing
import sciris as sc
from . import pso, utils
from .scenarios import Scen, run_scen


class Optim(sc.prettyobj):
    """ Stores settings for running an optimization for a single objective. """

    def __init__(self, name=None, model_name=None, weights=None, mults=None, prog_set=None, active=True,
                 add_funds=0, fix_curr=False, rem_curr=False, curve_type='linear',
                 filter_progs=False):
        """
        :param name: the name of the optimization (string)
        :param model_name: the name of the model corresponding to optimizations (string)
        :param weights: an odict of (outcome, weight) pairs
        :param mults: multiples of free funds
        :param prog_set: the programs to include in optimization (list of strings)
        :param active: whether to run in project class (boolean)
        :param add_funds: additional funds
        :param fix_curr: fix the current allocations?
        :param rem_curr: remove the current allocations?
        :param curve_type: the type for cost-coverage curve
        :param filter_progs: filter out programs which don't impact the objective (can improve optimization results)
        """

        self.name = name
        self.model_name = model_name
        self.weights = utils.process_weights(weights)
        self.mults = mults
        self.prog_set = prog_set
        self.add_funds = add_funds
        self.fix_curr = fix_curr
        self.rem_curr = rem_curr if not fix_curr else False # can't remove if fixed
        self.curve_type = curve_type
        self.filter_progs = filter_progs
        self.num_cpus = multiprocessing.cpu_count()

        self.active = active

        self.num_procs = None
        self.optim_allocs = sc.odict()
        self.BOCs = {}


    ######### SETUP ############

    def get_kwargs(self, model, weights, mult, keep_inds):
        model = sc.dcp(model)
        free = model.prog_info.free
        fixed = model.prog_info.fixed
        kwargs = { 'model':     model,
                   'free':      free * mult,
                   'fixed':     fixed,
                   'weights':   weights,
                   'keep_inds': keep_inds}
        return kwargs

    ######### OPTIMIZATION ##########

    def run_optim(self, model, maxiter=5, swarmsize=10, maxtime=10, parallel=True, num_procs=None):
        if parallel:
            how = 'parallel'
            num_procs = num_procs if num_procs else self.num_cpus
        else:
            how = 'serial'
            num_procs = 1
        print('Optimizing for %s in %s' % (self.name, how))
        # list of kwargs
        keep_inds = self._filter_progs(model) # not dependent upon spending
        optim = (maxiter, swarmsize, maxtime)
        args = [(self.get_kwargs(model, self.weights, mult, keep_inds), mult)+optim for mult in self.mults]
        if parallel:
            res = utils.run_parallel(self.one_optim_parallel, args, num_procs)
        else:
            res = []
            for arg in args:
                this_res = self.one_optim(arg)
                res.append(this_res)
        return res

    def _filter_progs(self, model):
        if self.filter_progs:
            threshold = 0.1
            newcov = 1.
            restrictcovs=False
            keep_inds = []
            years = len(model.sim_years)
            # compare with 0 case
            progvals = {prog:[0] for prog in self.prog_set}
            kwargs = {'scen_type': 'cov',
                      'progvals': progvals}
            zeroscen = Scen(**kwargs)
            zeromodel = sc.dcp(model)
            zerores = run_scen(zeroscen, zeromodel, restrictcovs)
            zeroouts = zerores.get_outputs()
<<<<<<< HEAD
            zeroval = np.inner(zeroouts, weights)
            # check for dependencies
            progs = zeromodel.prog_info.programs.values()
            alldeps = [prog.exclusionDependencies for prog in progs] + [prog.thresholdDependencies for prog in progs]
            # flatten list of lists
            flatdeps = [progname for deps in alldeps for progname in deps]
            for i, prog in enumerate(self.prog_set):
                if prog in flatdeps:
                    # parent programs must be retained in the optimization
                    keep_inds.append(True)
                else:
                    thismodel = sc.dcp(model)
                    # override dependencies to allow scale-up
                    thiscov = sc.dcp(progvals)
                    thiscov[prog] = [newcov]*years
                    thesekwargs = sc.dcp(kwargs)
                    thesekwargs['progvals'] = thiscov
                    scen = Scen(**thesekwargs)
                    res = run_scen(scen, thismodel, restrictcovs=restrictcovs)
                    outs = res.get_outputs()
                    val = np.inner(outs, weights)
                    hasimpact = abs((val - zeroval) / zeroval) * 100. > threshold
                    keep_inds.append(hasimpact)
=======
            zeroval = np.inner(zeroouts, self.weights)
            for i, prog in enumerate(self.prog_set):
                thismodel = sc.dcp(model)
                thiscov = sc.dcp(progvals)
                thiscov[prog] = [newcov]*years
                thesekwargs = sc.dcp(kwargs)
                thesekwargs['progvals'] = thiscov
                scen = Scen(**thesekwargs)
                res = run_scen(scen, thismodel)
                outs = res.get_outputs()
                val = np.inner(outs, self.weights)
                hasimpact = abs((val - zeroval) / zeroval) * 100. > threshold
                keep_inds.append(hasimpact)
>>>>>>> 658ba426
            if not any(keep_inds): # no programs had impact
                print('Warning: selected programs do not impact objective')
        else:
            keep_inds = [True for i, _ in enumerate(self.prog_set)]
        return np.array(keep_inds)

    def one_optim(self, args):
        """ Runs optimization for an objective and budget multiple.
        Return: a list of allocations, with order corresponding to the programs list """
        kwargs = args[0]
        mult = args[1]
        maxiter, swarmsize, maxtime = args[2:]
        free = kwargs['free']
        inds = kwargs['keep_inds']
        fixed = kwargs['fixed']
        model = kwargs['model']
        numprogs = np.sum(inds)
        if free > 0 and np.any(inds): # need both funds and programs
            xmin = np.zeros(numprogs)
            xmax = np.full(numprogs, free)
            now = sc.tic()
            x0, fopt = pso.pso(obj_func, xmin, xmax, kwargs=kwargs, maxiter=maxiter, swarmsize=swarmsize)
            x, fval, flag = sc.asd(obj_func, x0, args=kwargs, xmin=xmin, xmax=xmax, verbose=2, maxtime=maxtime)
            self.print_status(self.name, mult, flag, now)
            scaled = utils.scale_alloc(free, x)
            best_alloc = utils.add_fixed_alloc(fixed, scaled, inds)
        else:
            # if no money to distribute, return the fixed costs
            if self.name != 'Baseline':
                print('Warning: degenerate optimization, returning fixed allocations \n objective: %s '
                  '\n flexible funds: %s \n impactful progs: %s' % (self.name, free, numprogs))
            best_alloc = fixed
        # generate results
        name = '%s (x%s)' % (self.name, mult)
        progvals = {prog:spend for prog, spend in zip(self.prog_set, best_alloc)}
        scen = Scen(name=name, model_name=self.model_name, scen_type='budget', progvals=progvals)
        res = run_scen(scen, model, obj=self.name, mult=mult)
        return res
    
    @utils.trace_exception
    def one_optim_parallel(self, args):
        res = self.one_optim(args)
        return res

    def print_status(self, objective, multiple, flag, now):
        print('Finished optimization for %s for objective %s and multiple %s' % (self.name, objective, multiple))
        print('The reason is %s and it took %0.1f s \n' % (flag['exitreason'], sc.toc(now, output=True)))


def obj_func(allocation, model, free, fixed, keep_inds, weights):
    """
    Calculates the scalar value of a model run given some program allocation. Runs as a budget scenario.
    :param allocation:
    :param model: a newly instantiated model object to run the budget scenario.
    :param free: total money to be distributed across programs
    :param fixed: fixed costs for programs
    :param keep_inds: The indices of the programs to keep (those excluded are 'fixed programs')
    :param weights: an array of weights for each model outcome. Order corresponding to default_trackers()
    :return: scalar value of the model run
    """
    thisModel = sc.dcp(model)
    # scale the allocation appropriately
    scaledAllocation = utils.scale_alloc(free, allocation)
    totalAllocations = utils.add_fixed_alloc(fixed, scaledAllocation, keep_inds)
    thisModel.update_covs(totalAllocations, 'budget')
    thisModel.run_sim()
    # get weighted objective value
    outs = thisModel.get_output()
    value = np.inner(outs, weights)
    return value<|MERGE_RESOLUTION|>--- conflicted
+++ resolved
@@ -84,7 +84,6 @@
         if self.filter_progs:
             threshold = 0.1
             newcov = 1.
-            restrictcovs=False
             keep_inds = []
             years = len(model.sim_years)
             # compare with 0 case
@@ -93,33 +92,8 @@
                       'progvals': progvals}
             zeroscen = Scen(**kwargs)
             zeromodel = sc.dcp(model)
-            zerores = run_scen(zeroscen, zeromodel, restrictcovs)
+            zerores = run_scen(zeroscen, zeromodel)
             zeroouts = zerores.get_outputs()
-<<<<<<< HEAD
-            zeroval = np.inner(zeroouts, weights)
-            # check for dependencies
-            progs = zeromodel.prog_info.programs.values()
-            alldeps = [prog.exclusionDependencies for prog in progs] + [prog.thresholdDependencies for prog in progs]
-            # flatten list of lists
-            flatdeps = [progname for deps in alldeps for progname in deps]
-            for i, prog in enumerate(self.prog_set):
-                if prog in flatdeps:
-                    # parent programs must be retained in the optimization
-                    keep_inds.append(True)
-                else:
-                    thismodel = sc.dcp(model)
-                    # override dependencies to allow scale-up
-                    thiscov = sc.dcp(progvals)
-                    thiscov[prog] = [newcov]*years
-                    thesekwargs = sc.dcp(kwargs)
-                    thesekwargs['progvals'] = thiscov
-                    scen = Scen(**thesekwargs)
-                    res = run_scen(scen, thismodel, restrictcovs=restrictcovs)
-                    outs = res.get_outputs()
-                    val = np.inner(outs, weights)
-                    hasimpact = abs((val - zeroval) / zeroval) * 100. > threshold
-                    keep_inds.append(hasimpact)
-=======
             zeroval = np.inner(zeroouts, self.weights)
             for i, prog in enumerate(self.prog_set):
                 thismodel = sc.dcp(model)
@@ -133,7 +107,6 @@
                 val = np.inner(outs, self.weights)
                 hasimpact = abs((val - zeroval) / zeroval) * 100. > threshold
                 keep_inds.append(hasimpact)
->>>>>>> 658ba426
             if not any(keep_inds): # no programs had impact
                 print('Warning: selected programs do not impact objective')
         else:
