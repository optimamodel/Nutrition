import numpy as np
import multiprocessing
import sciris as sc
from . import pso, utils
from .scenarios import Scen, run_scen


class Optim(sc.prettyobj):
    """ Stores settings for running an optimization for a single objective. """

    def __init__(self, name=None, model_name=None, weights=None, mults=None, prog_set=None, active=True,
                 add_funds=0, fix_curr=False, rem_curr=False,
                 filter_progs=True):
        """
        :param name: the name of the optimization (string)
        :param model_name: the name of the model corresponding to optimizations (string)
        :param weights: an odict of (outcome, weight) pairs
        :param mults: multiples of free funds
        :param prog_set: the programs to include in optimization (list of strings)
        :param active: whether to run in project class (boolean)
        :param add_funds: additional funds
        :param fix_curr: fix the current allocations?
        :param rem_curr: remove the current allocations?
        :param filter_progs: filter out programs which don't impact the objective (can improve optimization results)
        """

        self.name = name
        self.model_name = model_name
        self.weights = utils.process_weights(weights)
        self.mults = mults
        self.prog_set = prog_set
        self.add_funds = add_funds
        self.fix_curr = fix_curr
        self.rem_curr = rem_curr if not fix_curr else False # can't remove if fixed
        self.filter_progs = filter_progs
        self.num_cpus = multiprocessing.cpu_count()

        self.active = active

        self.num_procs = None
        self.optim_allocs = sc.odict()


    ######### SETUP ############

    def get_kwargs(self, model, weights, mult, keep_inds):
        model = sc.dcp(model)
        free = model.prog_info.free
        fixed = model.prog_info.fixed
        kwargs = { 'model':     model,
                   'free':      free * mult,
                   'fixed':     fixed,
                   'weights':   weights,
                   'keep_inds': keep_inds}
        if free == 0:
            raise Exception('There are no funds available to optimize.')
        return kwargs

    ######### OPTIMIZATION ##########

    def run_optim(self, model, maxiter=20, swarmsize=25, maxtime=160, parallel=True, num_procs=None):
        if parallel:
            how = 'parallel'
            num_procs = num_procs if num_procs else self.num_cpus
        else:
            how = 'series'
            num_procs = 1
        print('Optimizing for %s in %s' % (self.name, how))
        # get impactful programs
        keep_inds = self._filter_progs(model)
        # get the kwargs
        optim = (maxiter, swarmsize, maxtime)
        args = [(self.get_kwargs(model, self.weights, mult, keep_inds), mult)+optim for mult in self.mults]
        if parallel:
            res = utils.run_parallel(self.one_optim_parallel, args, num_procs)
        else:
            res = []
            for arg in args:
                this_res = self.one_optim(arg)
                res.append(this_res)
        return res

    def _filter_progs(self, model):
        if self.filter_progs:
            threshold = 0.1
            newcov = 1.
            restrictcovs=False
            keep_inds = []
            years = len(model.sim_years)
            # compare with 0 case
            progvals = {prog:[0] for prog in self.prog_set}
            kwargs = {'scen_type': 'coverage',
                      'progvals': progvals}
            zeroscen = Scen(**kwargs)
            zeromodel = sc.dcp(model)
            zerores = run_scen(zeroscen, zeromodel, restrictcovs)
            zeroouts = zerores.get_outputs()
            zeroval = np.inner(zeroouts, self.weights)
            # check for dependencies
            progs = list(zeromodel.prog_info.programs.values())
            alldeps = [prog.excl_deps for prog in progs] + [prog.thresh_deps for prog in progs]
            # flatten list of lists
            flatdeps = [progname for deps in alldeps for progname in deps]
            for i, prog in enumerate(self.prog_set):
                if prog in flatdeps:
                    # parent programs must be retained in the optimization
                    keep_inds.append(True)
                else:
                    thismodel = sc.dcp(model)
                    # override dependencies to allow scale-up
                    thiscov = sc.dcp(progvals)
                    thiscov[prog] = [newcov]*years
                    thesekwargs = sc.dcp(kwargs)
                    thesekwargs['progvals'] = thiscov
                    scen = Scen(**thesekwargs)
                    res = run_scen(scen, thismodel, restrictcovs=restrictcovs)
                    outs = res.get_outputs()
                    val = np.inner(outs, self.weights)
                    hasimpact = abs((val - zeroval) / zeroval) * 100. > threshold
                    keep_inds.append(hasimpact)
        else:
            keep_inds = [True for i, _ in enumerate(self.prog_set)]
        if not keep_inds:
            raise Exception('No programs impact the chosen objective or none were selected.')
        return np.array(keep_inds)

    def one_optim(self, args):
        """ Runs optimization for an objective and budget multiple.
        Return: a list of allocations, with order corresponding to the programs list """
        kwargs = args[0]
        mult = args[1]
        maxiter, swarmsize, maxtime = args[2:]
        free = kwargs['free']
        inds = kwargs['keep_inds']
        fixed = kwargs['fixed']
        model = kwargs['model']
        numprogs = np.sum(inds)
        if free > 0 and np.any(inds): # need both funds and programs
            xmin = np.zeros(numprogs)
            xmax = np.full(numprogs, free)
            now = sc.tic()
            x0, fopt = pso.pso(obj_func, xmin, xmax, kwargs=kwargs, maxiter=maxiter, swarmsize=swarmsize)
<<<<<<< HEAD
            #x, fval, flag = sc.asd(obj_func, x0, args=kwargs, xmin=xmin, xmax=xmax, verbose=2, maxtime=maxtime)
            output = sc.asd(obj_func, x0, args=kwargs, xmin=xmin, xmax=xmax, verbose=2, maxtime=maxtime)
            x, fval, flag = output['x'], output['fval'], output
            self.print_status(self.name, mult, flag, now)
=======
            opt_result = sc.asd(obj_func, x0, args=kwargs, xmin=xmin, xmax=xmax, verbose=2, maxtime=maxtime)
            x = opt_result.x
            self.print_status(x, mult, opt_result.exitreason, now)
>>>>>>> 10733f2b
            scaled = utils.scale_alloc(free, x)
            best_alloc = utils.add_fixed_alloc(fixed, scaled, inds)
        else:
            # if one of the multiples is 0, return fixed costs
            best_alloc = fixed
        # generate results
        name = '%s (x%s)' % (self.name, mult)
        progvals = {prog:spend for prog, spend in zip(self.prog_set, best_alloc)}
        scen = Scen(name=name, model_name=self.model_name, scen_type='budget', progvals=progvals)
        res = run_scen(scen, model, obj=self.name, mult=mult)
        return res
    
    @utils.trace_exception
    def one_optim_parallel(self, args):
        res = self.one_optim(args)
        return res

    def print_status(self, objective, multiple, exitreason, now):
        print('Finished optimization for %s for objective %s and multiple %s' % (self.name, objective, multiple))
        print('The reason is %s and it took %0.1f s \n' % (exitreason, sc.toc(now, output=True)))


def obj_func(allocation, model, free, fixed, keep_inds, weights):
    """
    Calculates the scalar value of a model run given some program allocation. Runs as a budget scenario.
    :param allocation:
    :param model: a newly instantiated model object to run the budget scenario.
    :param free: total money to be distributed across programs
    :param fixed: fixed costs for programs
    :param keep_inds: The indices of the programs to keep (those excluded are 'fixed programs')
    :param weights: an array of weights for each model outcome. Order corresponding to default_trackers()
    :return: scalar value of the model run
    """
    thisModel = sc.dcp(model)
    # scale the allocation appropriately
    scaledAllocation = utils.scale_alloc(free, allocation)
    totalAllocations = utils.add_fixed_alloc(fixed, scaledAllocation, keep_inds)
    thisModel.update_covs(totalAllocations, 'budget')
    thisModel.run_sim()
    # get weighted objective value
    outs = thisModel.get_output()
    value = np.inner(outs, weights)
    return value


def make_default_optim(modelname=None, basename='Maximize thrive'):
    """
    Creates and returns a prototype / default optimization for a particular Model.
    """

    kwargs1 = {'name': basename,
               'model_name': modelname,
               'mults': [1],
               'weights': sc.odict({'thrive': 1}),
               'prog_set': ['Vitamin A supplementation', 'IYCF 1', 'IFA fortification of maize',
                            'Balanced energy-protein supplementation',
                            'Public provision of complementary foods',
                            'Iron and iodine fortification of salt'],
               'fix_curr': False,
               'add_funds': 0,
               'filter_progs': True}

    default = Optim(**kwargs1)
    return default<|MERGE_RESOLUTION|>--- conflicted
+++ resolved
@@ -140,16 +140,9 @@
             xmax = np.full(numprogs, free)
             now = sc.tic()
             x0, fopt = pso.pso(obj_func, xmin, xmax, kwargs=kwargs, maxiter=maxiter, swarmsize=swarmsize)
-<<<<<<< HEAD
-            #x, fval, flag = sc.asd(obj_func, x0, args=kwargs, xmin=xmin, xmax=xmax, verbose=2, maxtime=maxtime)
-            output = sc.asd(obj_func, x0, args=kwargs, xmin=xmin, xmax=xmax, verbose=2, maxtime=maxtime)
-            x, fval, flag = output['x'], output['fval'], output
-            self.print_status(self.name, mult, flag, now)
-=======
             opt_result = sc.asd(obj_func, x0, args=kwargs, xmin=xmin, xmax=xmax, verbose=2, maxtime=maxtime)
             x = opt_result.x
             self.print_status(x, mult, opt_result.exitreason, now)
->>>>>>> 10733f2b
             scaled = utils.scale_alloc(free, x)
             best_alloc = utils.add_fixed_alloc(fixed, scaled, inds)
         else:
