--- conflicted
+++ resolved
@@ -69,21 +69,11 @@
         return res
 
     @utils.trace_exception
-<<<<<<< HEAD
-    def one_optim(self, params, maxtime=None, maxiters=None):
-        """ Runs optimization for an objective and budget multiple.
-        Return: a list of allocations, with order corresponding to the programs list """
-        if maxiters is None: maxiters = 100
-        obj = params[0]
-        mult = params[1]
-        kwargs = self.get_kwargs(obj, mult)
-=======
     def one_optim(self, args, maxiter=5, swarmsize=10, maxtime=None):
         """ Runs optimization for an objective and budget multiple.
         Return: a list of allocations, with order corresponding to the programs list """
         kwargs = args[0]
         mult = args[1]
->>>>>>> c7b2d24b
         if kwargs['free'] != 0:
             num_progs = len(kwargs['keep_inds'])
             xmin = np.zeros(num_progs)
@@ -91,13 +81,8 @@
             runOutputs = []
             for run in range(self.num_runs):
                 now = sc.tic()
-<<<<<<< HEAD
-                x0, fopt = pso.pso(obj_func, xmin, xmax, kwargs=kwargs, maxiter=self.maxiter, swarmsize=self.swarmsize)
-                x, fval, flag = asd.asd(obj_func, x0, args=kwargs, xmin=xmin, xmax=xmax, verbose=2, maxtime=maxtime, maxiters=maxiters)
-=======
                 x0, fopt = pso.pso(obj_func, xmin, xmax, kwargs=kwargs, maxiter=maxiter, swarmsize=swarmsize)
                 x, fval, flag = asd.asd(obj_func, x0, args=kwargs, xmin=xmin, xmax=xmax, verbose=2, maxtime=maxtime)
->>>>>>> c7b2d24b
                 runOutputs.append((x, fval[-1]))
                 self.print_status(kwargs['obj'], mult, flag, now)
             best_alloc = self.get_best(runOutputs)
