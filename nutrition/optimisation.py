--- conflicted
+++ resolved
@@ -55,11 +55,7 @@
     totalAllocations = _addFixedAllocations(totalAllocations, scaledAllocation, indxToKeep)
     for idx, program in enumerate(programs):
         newCoverages[program.name] = program.costCurveFunc(totalAllocations[idx]) / program.unrestrictedPopSize
-<<<<<<< HEAD
-    thisModel.simulateOptimisation(newCoverages)
-=======
     thisModel.simulateScalar(newCoverages, restrictedCov=False)
->>>>>>> cf752da1
     outcome = thisModel.getOutcome(objective) * 1000.
     if objective == 'thrive' or objective == 'healthy_children' or objective == 'nonstunted_nonwasted' or objective == 'no_conditions':
         outcome *= -1
@@ -360,11 +356,7 @@
     def oneModelRunWithOutput(self, allocationDictionary):
         model = dcp(self.model)
         newCoverages = self.getCoverages(allocationDictionary)
-<<<<<<< HEAD
-        model.simulateOptimisation(newCoverages)
-=======
         model.simulateScalar(newCoverages, restrictedCov=False)
->>>>>>> cf752da1
         return model
 
     def getOptimisedOutcomes(self, allocations):
