--- conflicted
+++ resolved
@@ -81,12 +81,9 @@
         self.version = version
         self.gitinfo = sc.gitinfo(__file__)
         self.filename = None  # File path, only present if self.save() is used
-<<<<<<< HEAD
         self.ss = Settings()
         self.n_runs = 1
         self.reduced_results = dict()
-=======
->>>>>>> 836b66f0
 
         return None
 
@@ -142,11 +139,7 @@
         self.spreadsheets[name] = sc.Spreadsheet(filename=inputspath)
         return self.inputsheet(name)
 
-<<<<<<< HEAD
     def load_data(self, country=None, region=None, name=None, inputspath=None, defaultspath=None, fromfile=True, validate=True, resampling=True, growth=False):
-=======
-    def load_data(self, country=None, region=None, name=None, inputspath=None, defaultspath=None, fromfile=True, validate=True):
->>>>>>> 836b66f0
         """Load the data, which can mean one of two things: read in the spreadsheets, and/or use these data to make a model """
 
         # Generate name odict key for Spreadsheet, Dataset, and Model odicts.
@@ -164,11 +157,7 @@
         dataset = Dataset(country=country, region=region, name=name, fromfile=False, doload=True, project=self, resampling=resampling)
         self.datasets[name] = dataset
         dataset.name = name
-<<<<<<< HEAD
         self.add_model(name, growth=growth)  # add model associated with the dataset or datasets
-=======
-        self.add_model(name)  # add model associated with the dataset
->>>>>>> 836b66f0
 
         # Do validation to insure that Dataset and Model objects are loaded in for each of the spreadsheets that are
         # in the project.
@@ -347,11 +336,7 @@
         self.add_geos(geos)
         return geos
 
-<<<<<<< HEAD
     def add_model(self, name=None, growth=False):
-=======
-    def add_model(self, name=None):
->>>>>>> 836b66f0
         """Adds a model to the self.models odict.
         A new model should only be instantiated if new input data is uploaded to the Project.
         For the same input data, one model instance is used for all scenarios.
@@ -360,12 +345,8 @@
         pops = dataset.pops
         prog_info = dataset.prog_info
         t = dataset.t
-<<<<<<< HEAD
         demo_data = dataset.demo_data
         model = Model(pops, prog_info, demo_data, t, growth=growth)
-=======
-        model = Model(pops, prog_info, t)
->>>>>>> 836b66f0
         self.add(name=name, item=model, what="model")
         # Loop over all Scens and create a new default scenario for any that depend on the dataset which has been reloaded.
         # for scen_name in self.scens.keys():  # Loop over all Scen keys in the project
@@ -414,12 +395,8 @@
             excess_spend = {"name": "Excess budget not allocated", "all_years": model.prog_info.all_years, "prog_data": add_dummy_prog_data(model.prog_info, "Excess budget not allocated")}
             model.prog_info.add_prog(excess_spend, model.pops)
             model.prog_info.prog_data = excess_spend["prog_data"]
-<<<<<<< HEAD
         base = Scen(name="Baseline", model_name=model_name, scen_type="coverage", progvals=progvals, growth=growth, enforce_constraints_year=1)
 
-=======
-        base = Scen(name="Baseline", model_name=model_name, scen_type="coverage", progvals=progvals)
->>>>>>> 836b66f0
         if dorun:
             return run_scen(base, model)
         else:
@@ -497,16 +474,12 @@
 
     def run_scens(self, scens=None, n_runs=1):
         """Function for running scenarios
-<<<<<<< HEAD
         - If scens is specified, they are added to self.scens
         - The first run happens with default parameters (point estimates)
         - The subsequent runs consider resampling
 
         """
         self.n_runs = n_runs
-=======
-        If scens is specified, they are added to self.scens"""
->>>>>>> 836b66f0
         results = []
         if scens is not None:
             self.add_scens(scens)
@@ -514,7 +487,6 @@
             if scen.active:
                 if (scen.model_name is None) or (scen.model_name not in self.datasets.keys()):
                     raise Exception("Could not find valid dataset for %s.  Edit the scenario and change the dataset" % scen.name)
-<<<<<<< HEAD
                 true_name = scen.name
                 for i in range(n_runs):
                     if i == 0:
@@ -533,11 +505,6 @@
                     res = run_scen(scen, model)
                     results.append(res)
 
-=======
-                model = self.model(scen.model_name)
-                res = run_scen(scen, model)
-                results.append(res)
->>>>>>> 836b66f0
         self.add_result(results, name="scens")
         return None
 
@@ -548,7 +515,6 @@
         optim = self.optim(key)
         results = []
         # run baseline
-<<<<<<< HEAD
         if runbaseline or runbalanced:
             optim.prog_set.append("Excess budget not allocated")
             base = self.run_baseline(optim.model_name, optim.prog_set, growth=optim.growth)
@@ -556,13 +522,6 @@
             optim.prog_set.remove("Excess budget not allocated")
         else:
             base = None
-=======
-        if runbaseline:
-            optim.prog_set.append("Excess budget not allocated")
-            base = self.run_baseline(optim.model_name, optim.prog_set)
-            results.append(base)
-            optim.prog_set.remove("Excess budget not allocated")
->>>>>>> 836b66f0
         # run optimization
         if (optim.model_name is None) or (optim.model_name not in self.datasets.keys()):
             raise Exception("Could not find valid dataset for %s.  Edit the scenario and change the dataset" % optim.name)
@@ -575,11 +534,7 @@
             self.add_result(results, name=optim.name)
         return results
 
-<<<<<<< HEAD
     def run_geo(self, geo=None, key=-1, maxiter=20, swarmsize=None, maxtime=400, dosave=True, parallel=False, runbalanced=False):
-=======
-    def run_geo(self, geo=None, key=-1, maxiter=20, swarmsize=None, maxtime=400, dosave=True, parallel=False):
->>>>>>> 836b66f0
         """Regions cannot be parallelised because daemon processes cannot have children.
         Two options: Either can parallelize regions and not the budget or run
         regions in series while parallelising each budget multiple."""
@@ -645,17 +600,10 @@
 
     # Create project and load in demo databook spreadsheet file into 'demo' Spreadsheet, Dataset, and Model.
     P = Project(name)
-<<<<<<< HEAD
     P.load_data(country, region, name="demo", resampling=False)
     P.load_data(country, "region1", name="demoregion1", resampling=False)
     P.load_data(country, "region2", name="demoregion2", resampling=False)
     P.load_data(country, "region3", name="demoregion3", resampling=False)
-=======
-    P.load_data(country, region, name="demo")
-    P.load_data(country, "region1", name="demoregion1")
-    P.load_data(country, "region2", name="demoregion2")
-    P.load_data(country, "region3", name="demoregion3")
->>>>>>> 836b66f0
 
     # Create demo scenarios and optimizations
     if scens:
