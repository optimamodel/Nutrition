#######################################################################################################
#%% Imports
#######################################################################################################

import numpy as np
import sciris as sc
from .version import version
from .optimization import Optim
from .data import Dataset
from .scenarios import Scen, run_scen, make_scens
from .plotting import make_plots, get_costeff
from .model import Model
from .utils import trace_exception, default_trackers, pretty_labels
from .demo import demo_scens, demo_optims
from .settings import ONException
from .defaults import get_defaults


#######################################################################################################
#%% Project class -- this contains everything else!
#######################################################################################################

class Project(object):
    """
    PROJECT

    The main Nutrition project class. Almost all functionality is provided by this class.

    An Nutrition project is based around 4 major lists:
        1. datasets -- an odict of model/workbook objects
        2. scens -- an odict of scenario structures
        3. optims -- an odict of optimization structures
        4. results -- an odict of results associated with the choices above


    Methods for structure lists:
        1. add -- add a new structure to the odict
        2. remove -- remove a structure from the odict
        3. copy -- copy a structure in the odict
        4. rename -- rename a structure in the odict

    Version: 2018apr19
    """



    #######################################################################################################
    ### Built-in methods -- initialization, and the thing to print if you call a project
    #######################################################################################################

    def __init__(self, name='default', **kwargs):
        ''' Initialize the project '''

        ## Define the structure sets
        self.datasets    = sc.odict()
        self.scens       = sc.odict()
        self.models      = sc.odict()
        self.optims      = sc.odict()
        self.results     = sc.odict()

        ## Define other quantities
        self.name = name
        self.uid = sc.uuid()
        self.created = sc.now()
        self.modified = sc.now()
        self.version = version
        self.gitinfo = sc.gitinfo(__file__)
        self.filename = None # File path, only present if self.save() is used

        return None

    def __repr__(self):
        ''' Print out useful information when called '''
        output = sc.objrepr(self)
        output += '      Project name: %s\n'    % self.name
        output += '\n'
        output += '          Datasets: %i\n'    % len(self.datasets)
        output += '         Scenarios: %i\n'    % len(self.scens)
        output += '     Optimizations: %i\n'    % len(self.optims)
        output += '      Results sets: %i\n'    % len(self.results)
        output += '\n'
        output += '      Date created: %s\n'    % sc.getdate(self.created)
        output += '     Date modified: %s\n'    % sc.getdate(self.modified)
        output += '               UID: %s\n'    % self.uid
        output += '  Optima Nutrition: v%s\n'   % self.version
        output += '        Git branch: %s\n'    % self.gitinfo['branch']
        output += '          Git hash: %s\n'    % self.gitinfo['hash']
        output += '============================================================\n'
#        output += self.getwarnings(doprint=False) # Don't print since print later
        return output
    
    
    def getinfo(self):
        ''' Return an odict with basic information about the project'''
        info = sc.odict()
        attrs = ['name', 'version', 'created', 'modified', 'gitbranch', 'gitversion', 'uid']
        for attr in attrs:
            info[attr] = getattr(self, attr) # Populate the dictionary
        return info
    
    
    def load_data(self, country=None, region=None, name=None, filepath=None):
        dataset = Dataset(country=country, region=region, name=name, filepath=filepath, doload=True)
        if name is None: name = dataset.name
        self.datasets[name] = dataset
        # add model associated with the dataset
        self.add_model(name, dataset.pops, dataset.prog_info, dataset.t)
        return None

    def save(self, filename=None, folder=None, saveresults=False, verbose=2):
        ''' Save the current project, by default using its name, and without results '''
        fullpath = sc.makefilepath(filename=filename, folder=folder, default=[self.filename, self.name], ext='prj', sanitize=True)
        self.filename = fullpath # Store file path
        if saveresults:
            sc.saveobj(fullpath, self, verbose=verbose)
        else:
            tmpproject = sc.dcp(self) # Need to do this so we don't clobber the existing results
            tmpproject.cleanresults() # Get rid of all results
            sc.saveobj(fullpath, tmpproject, verbose=verbose) # Save it to file
            del tmpproject # Don't need it hanging around any more
        return fullpath

    def write_results(self, filename=None, folder=None, keys=None):
        outcomes = default_trackers()
        labs = pretty_labels()
        headers = [labs[out] for out in outcomes]
        if keys is None: keys = self.results.keys()
        keys = sc.promotetolist(keys)
        if filename is None: filename = 'outputs.xlsx'
        filepath = sc.makefilepath(filename=filename, folder=folder, ext='xlsx', default='%s outputs.xlsx' % self.name)
        outputs = []
        for key in keys:
            reslist = self.result(key)
            reslist = sc.promotetolist(reslist)
            for res in reslist:
                out = res.get_outputs(outcomes, seq=False)
                outputs.append([res.name] + out) # gets all outputs
        data = [['Result name'] + headers] + outputs
        
        # Formatting
        formats = {
            'header':{'bold':True, 'bg_color':'#3c7d3e', 'color':'#ffffff'},
            'plain': {},
            'bold':   {'bold':True}}
        nrows = len(data)
        ncols = len(data[0])
        formatdata = np.zeros((nrows, ncols), dtype=object)
        formatdata[:,:] = 'plain' # Format data as plain
        formatdata[:,0] = 'bold' # Left side bold
        formatdata[0,:] = 'header' # Top with green header
        sc.savespreadsheet(filename=filename, data=data, formats=formats, formatdata=formatdata)
        return filepath

    def add(self, name, item, what=None):
        """ Add an entry to a structure list """
        structlist = self.getwhat(what=what)
        structlist[name] = item
        print('Item "{}" added to "{}"'.format(name, what))
        self.modified = sc.now()

    def remove(self, what, name=None):
        structlist = self.getwhat(what=what)
        if name is None: # remove all
            structlist.clear()
            name = 'all'
        else:
            structlist.pop(name)
        print('{} "{}" removed'.format(what, name))
        self.modified = sc.now()

    def getwhat(self, what):
        '''
        Return the requested item ('what')
            structlist = getwhat('parameters')
        will return P.parset.
        '''
        if what in ['d', 'ds', 'dataset', 'datasets']: structlist = self.datasets
        elif what in ['m', 'mod', 'model', 'models']: structlist = self.models
        elif what in ['s', 'scen', 'scens', 'scenario', 'scenarios']: structlist = self.scens
        elif what in ['o', 'opt', 'opts', 'optim', 'optims', 'optimization', 'optimization', 'optimizations', 'optimizations']: structlist = self.optims
        elif what in ['r', 'res', 'result', 'results']: structlist = self.results
        else: raise ONException("Item not found")
        return structlist

    #######################################################################################################
    ### Utilities
    #######################################################################################################

    def dataset(self, key=None, verbose=2):
        ''' Shortcut for getting the latest model, i.e. self.datasets[-1] '''
        if key is None: key = -1
        try:    return self.datasets[key]
        except: return sc.printv('Warning, dataset "%s" set not found!' %key, 1, verbose) # Returns None
        
    def model(self, key=None, verbose=2):
        ''' Shortcut for getting the latest model, i.e. self.datasets[-1] '''
        if key is None: key = -1
        try:    return self.models[key]
        except: return sc.printv('Warning, model "%s" set not found!' %key, 1, verbose) # Returns None
    
    def scen(self, key=None, verbose=2):
        ''' Shortcut for getting the latest scenario, i.e. self.scen[-1] '''
        if key is None: key = -1
        try:    return self.scens[key]
        except: return sc.printv('Warning, scenario "%s" not found!' %key, 1, verbose) # Returns None
    
    def optim(self, key=None, verbose=2):
        ''' Shortcut for getting the latest optim, i.e. self.scen[-1] '''
        if key is None: key = -1
        try:    return self.optims[key]
        except: return sc.printv('Warning, optimization "%s" not found!' %key, 1, verbose) # Returns None
    
    def result(self, key=None, verbose=2):
        ''' Shortcut for getting the latest result, i.e. self.results[-1] '''
        if key is None: key = -1
        try:    return self.results[key]
        except: return sc.printv('Warning, result "%s" not found!' %key, 1, verbose) # Returns None
    
    def cleanresults(self):
        ''' Remove all results '''
        for key,result in self.results.items():
            self.results.pop(key)
        
    def add_scen(self, json=None):
        ''' Super roundabout way to add a scenario '''
        scens = [Scen(**json)]
        self.add_scens(scens)
        return None

    def add_optim(self, json=None):
        ''' Super roundabout way to add a scenario '''
        optims = [Optim(**json)]
        self.add_optims(optims)
        return None

    def add_model(self, name, pops, prog_info, t=None, overwrite=False):
        """ Adds a model to the self.models odict.
        A new model should only be instantiated if new input data is uploaded to the Project.
        For the same input data, one model instance is used for all scenarios.
        :param name:
        :param pops:
        :param prog_info:
        :param overwrite:
        :return:
        """
        if overwrite: self.models = sc.odict()
        model = Model(pops, prog_info, t)
        self.add(name=name, item=model, what='model')
        # get default scenarios
        defaults = get_defaults(name, model)
        self.add_scens(defaults)
        self.modified = sc.now()

    def add_scens(self, scens, overwrite=False):
        """ Adds scenarios to the Project's self.scens odict.
        Scenarios point to a corresponding model, accessed by key in self.models.
        Not all model parameters initialized until model.setup() is called.
        :param scens: a list of Scen objects, but individual Scen object will be listified.
        :param overwrite: boolean, True removes all previous scenarios.
        :return: None
        """
        if overwrite: self.scens = sc.odict()
        scens = sc.promotetolist(scens)
        for scen in scens:
            self.add(name=scen.name, item=scen, what='scen')
        self.modified = sc.now()

    def run_baseline(self, model_name, prog_set, dorun=True):
        model = sc.dcp(self.model(model_name))
        progvals = sc.odict({prog: [] for prog in prog_set})
        base = Scen(name='Baseline', model_name=model_name, scen_type='coverage', progvals=progvals)
        if dorun:
            return run_scen(base, model)
        else:
            return base

    def add_optims(self, optim_list, overwrite=False):
        if overwrite: self.optims = sc.odict() # remove exist scenarios
        for optim in optim_list:
            self.add(name=optim.name, item=optim, what='optim')
        self.modified = sc.now()

    def add_result(self, result, name=None):
        """Add result by name"""
        if name is None:
            try:
                name = result.name
            except Exception as E:
                print('WARNING, could not extract result name: %s' % repr(E))
                name = 'default_result'
        self.add(name=name, item=result, what='result')

    def demo_scens(self, dorun=None, doadd=True):
        scens = demo_scens()
        if doadd:
            self.add_scens(scens)
            if dorun:
                self.run_scens()
            return None
        else:
            return scens

    def demo_optims(self, dorun=False, doadd=True):
        optims = demo_optims()
        if doadd:
            self.add_optims(optims)
            if dorun:
                self.run_optim()
            return None
        else:
            return optims

    def run_scens(self, scens=None):
        """Function for running scenarios
        If scens is specified, they are added to self.scens """
        results = []
        if scens is not None: self.add_scens(scens)
        for scen in self.scens.itervalues():
            if scen.active:
                model = self.model(scen.model_name)
                res = run_scen(scen, model)
                results.append(res)
        self.add_result(results, name='scens')
        return None

    def run_optim(self, key=-1, optim=None, maxiter=5, swarmsize=10, maxtime=10, parallel=True, dosave=True):
        if optim is not None: self.add_optims(optim)
        optim = self.optim(key)
        results = []
        # run baseline
        base = self.run_baseline(optim.model_name, optim.prog_set)
        results.append(base)
        # run optimization
        model = sc.dcp(self.model(optim.model_name))
        model.setup(optim, setcovs=False)
        model.get_allocs(optim.add_funds, optim.fix_curr, optim.rem_curr)
        results += optim.run_optim(model, maxiter=maxiter, swarmsize=swarmsize, maxtime=maxtime, parallel=parallel)
        # add by optim name
        if dosave: self.add_result(results, name=optim.name)
        return results

    def get_output(self, outcomes=None):
        results = self.result(-1)
        if not outcomes: outcomes = default_trackers()
        outcomes = sc.promotetolist(outcomes)
        outputs = []
        for i, res in enumerate(results):
            outputs.append(res.get_outputs(outcomes, seq=False))
        return outputs

    def sensitivity(self):
        print('Not implemented')

    @trace_exception
    def plot(self, key=-1, toplot=None, optim=False):
        figs = make_plots(self.result(key), toplot=toplot, optim=optim)
        return figs

    def get_costeff(self):
<<<<<<< HEAD
        """ Returns a nested odict with keys (scenario name, outcome) and value (output). Output is type string """
        results = []
        for scen in self.scens.itervalues():
            if scen.active:
                model = self.model(scen.model_name)
                res = run_scen(scen, model)
                results.append(res)
        costeff = get_costeff(results)
=======
        """ Returns a nested odict with keys (scenario name, child name, pretty outcome) and value (output). Output is type string """
        parents = []
        baselines = []
        children = sc.odict()
        for scen in self.scens.itervalues():
            if scen.active:
                children[scen.name] = []
                model = self.model(scen.model_name)
                res = run_scen(scen, model)
                parents.append(res)
                # generate a baseline for each scenario
                baseline = get_defaults(scen.model_name, model)[0] # assumes baseline at 0 index
                res = run_scen(baseline, model)
                baselines.append(res)
                # get all the 'child' results for each scenario
                childkwargs = scen.get_childscens(res.prog_info.base_progset())
                childscens = make_scens(childkwargs)
                for child in childscens:
                    res = run_scen(child, model)
                    children[scen.name].append(res)
        costeff = get_costeff(parents, children, baselines)
>>>>>>> f92ec9d2
        return costeff

def demo(scens=False, optims=False):
    """ Create a demo project with demo settings """
    
    # Parameters
    name = 'Demo project'
    country = 'demo'
    region = 'demo'
    
    # Create project and data
    P = Project(name)
    P.load_data(country, region, name='demo')

    # Create scenarios and optimizations
    if scens:
        P.demo_scens()
    if optims:
        P.demo_optims()
    return P<|MERGE_RESOLUTION|>--- conflicted
+++ resolved
@@ -357,16 +357,6 @@
         return figs
 
     def get_costeff(self):
-<<<<<<< HEAD
-        """ Returns a nested odict with keys (scenario name, outcome) and value (output). Output is type string """
-        results = []
-        for scen in self.scens.itervalues():
-            if scen.active:
-                model = self.model(scen.model_name)
-                res = run_scen(scen, model)
-                results.append(res)
-        costeff = get_costeff(results)
-=======
         """ Returns a nested odict with keys (scenario name, child name, pretty outcome) and value (output). Output is type string """
         parents = []
         baselines = []
@@ -388,7 +378,6 @@
                     res = run_scen(child, model)
                     children[scen.name].append(res)
         costeff = get_costeff(parents, children, baselines)
->>>>>>> f92ec9d2
         return costeff
 
 def demo(scens=False, optims=False):
