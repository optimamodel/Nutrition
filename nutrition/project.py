#######################################################################################################
#%% Imports
#######################################################################################################

import numpy as np
import sciris as sc
from .version import version
from .optimization import Optim
from functools import partial
from .data import Dataset
from .scenarios import Scen, run_scen
from .plotting import make_plots, get_costeff
from .model import Model
from .utils import trace_exception, default_trackers, pretty_labels, run_parallel
from .demo import demo_scens, demo_optims
from .defaults import get_defaults
from . import settings


#######################################################################################################
#%% Project class -- this contains everything else!
#######################################################################################################

class Project(object):
    """
    PROJECT

    The main Nutrition project class. Almost all functionality is provided by this class.

    An Nutrition project is based around 4 major lists:
        1. datasets -- an odict of model/workbook objects
        2. scens -- an odict of scenario structures
        3. optims -- an odict of optimization structures
        4. results -- an odict of results associated with the choices above


    Methods for structure lists:
        1. add -- add a new structure to the odict
        2. remove -- remove a structure from the odict
        3. copy -- copy a structure in the odict
        4. rename -- rename a structure in the odict

    Version: 2018apr19
    """



    #######################################################################################################
    ### Built-in methods -- initialization, and the thing to print if you call a project
    #######################################################################################################

    def __init__(self, name='default', loadsheets=True, inputspath=None, defaultspath=None):
        ''' Initialize the project '''

        ## Define the structure sets
        self.datasets = sc.odict()
        self.models   = sc.odict()
        self.scens    = sc.odict()
        self.optims   = sc.odict()
        self.results  = sc.odict()
        self.input_sheet    = None
        self.defaults_sheet = None
        if loadsheets:
            if not inputspath:
                template_name = 'template_input.xlsx'
                inputspath = sc.makefilepath(filename=template_name, folder=settings.ONpath('applications'))
            self.load_data(inputspath=inputspath, defaultspath=defaultspath, fromfile=True, makemodel=False)

        ## Define other quantities
        self.name     = name
        self.uid      = sc.uuid()
        self.created  = sc.now()
        self.modified = sc.now()
        self.version  = version
        self.gitinfo  = sc.gitinfo(__file__)
        self.filename = None # File path, only present if self.save() is used

        return None

    def __repr__(self):
        ''' Print out useful information when called '''
        output = sc.objrepr(self)
        output += '      Project name: %s\n'    % self.name
        output += '\n'
        output += '          Datasets: %i\n'    % len(self.datasets)
        output += '            Models: %i\n'    % len(self.models)
        output += '         Scenarios: %i\n'    % len(self.scens)
        output += '     Optimizations: %i\n'    % len(self.optims)
        output += '      Results sets: %i\n'    % len(self.results)
        output += '\n'
        output += '      Date created: %s\n'    % sc.getdate(self.created)
        output += '     Date modified: %s\n'    % sc.getdate(self.modified)
        output += '               UID: %s\n'    % self.uid
        output += '  Optima Nutrition: v%s\n'   % self.version
        output += '        Git branch: %s\n'    % self.gitinfo['branch']
        output += '          Git hash: %s\n'    % self.gitinfo['hash']
        output += '============================================================\n'
        return output
    
    def getinfo(self):
        ''' Return an odict with basic information about the project'''
        info = sc.odict()
        attrs = ['name', 'version', 'created', 'modified', 'gitbranch', 'gitversion', 'uid']
        for attr in attrs:
            info[attr] = getattr(self, attr) # Populate the dictionary
        return info
    
    def load_inputs(self, inputspath=None, country=None, region=None):
        ''' Reload the input spreadsheet into the project '''
        if inputspath is None: inputspath = settings.data_path(country, region)
        self.input_sheet    = sc.Spreadsheet(filename=inputspath)
        return self.input_sheet
    
    def load_defaults(self, defaultspath=None):
        ''' Reload the defaults spreadsheet into the project '''
        if defaultspath is None: defaultspath = settings.default_params_path()
        self.defaults_sheet = sc.Spreadsheet(filename=defaultspath)
        return self.defaults_sheet
        
    def load_data(self, country=None, region=None, name=None, inputspath=None, defaultspath=None, overwrite=False, fromfile=True, makemodel=True):
        '''Load the data, which can mean one of two things: read in the spreadsheets, and/or use these data to make a model '''
        
        # Optionally (but almost always) reload the spreadsheets from file
        if fromfile:
            if inputspath or country or not self.input_sheet:
                self.load_inputs(inputspath=inputspath, country=country, region=region)
            if defaultspath or not self.defaults_sheet:
                self.load_defaults(defaultspath=defaultspath)
        
        # Optionally (but almost always) use these to make a model (do not do if blank sheets)
        if makemodel:
            dataset = Dataset(country=country, region=region, name=name, fromfile=False, doload=True, project=self)
            if name is None: name = sc.uniquename(dataset.name, self.datasets.keys())
            self.datasets[name] = dataset
            self.add_model(name, overwrite=overwrite) # add model associated with the dataset
        
        return None

    def save(self, filename=None, folder=None, saveresults=False, verbose=0):
        ''' Save the current project, by default using its name, and without results '''
        fullpath = sc.makefilepath(filename=filename, folder=folder, default=[self.filename, self.name], ext='prj', sanitize=True)
        self.filename = fullpath # Store file path
        if saveresults:
            sc.saveobj(fullpath, self, verbose=verbose)
        else:
            tmpproject = sc.dcp(self) # Need to do this so we don't clobber the existing results
            tmpproject.cleanresults() # Get rid of all results
            sc.saveobj(fullpath, tmpproject, verbose=verbose) # Save it to file
            del tmpproject # Don't need it hanging around any more
        return fullpath

    def write_results(self, filename=None, folder=None, keys=None):
        outcomes = default_trackers()
        labs = pretty_labels()
        headers = [labs[out] for out in outcomes]
        if keys is None: keys = self.results.keys()
        keys = sc.promotetolist(keys)
        if filename is None: filename = 'outputs.xlsx'
        filepath = sc.makefilepath(filename=filename, folder=folder, ext='xlsx', default='%s outputs.xlsx' % self.name)
        outputs = []
        for key in keys:
            reslist = self.result(key)
            reslist = sc.promotetolist(reslist)
            for res in reslist:
                out = list(res.get_outputs(outcomes, seq=False, pretty=True))
                outputs.append([res.name] + out) # gets all outputs
        data = [['Result name'] + headers] + outputs
        
        # Formatting
        formats = {
            'header':{'bold':True, 'bg_color':'#3c7d3e', 'color':'#ffffff'},
            'plain': {},
            'bold':   {'bold':True}}
        nrows = len(data)
        ncols = len(data[0])
        formatdata = np.zeros((nrows, ncols), dtype=object)
        formatdata[:,:] = 'plain' # Format data as plain
        formatdata[:,0] = 'bold' # Left side bold
        formatdata[0,:] = 'header' # Top with green header
        sc.savespreadsheet(filename=filename, data=data, formats=formats, formatdata=formatdata)
        return filepath

    def add(self, name, item, what=None):
        """ Add an entry to a structure list """
        structlist = self.getwhat(what=what)
        structlist[name] = item
        print('Item "{}" added to "{}"'.format(name, what))
        self.modified = sc.now()

    def remove(self, what, name=None):
        structlist = self.getwhat(what=what)
        if name is None: # remove all
            structlist.clear()
            name = 'all'
        else:
            structlist.pop(name)
        print('{} "{}" removed'.format(what, name))
        self.modified = sc.now()

    def getwhat(self, what):
        '''
        Return the requested item ('what')
            structlist = getwhat('parameters')
        will return P.parset.
        '''
        if what in ['d', 'ds', 'dataset', 'datasets']: structlist = self.datasets
        elif what in ['m', 'mod', 'model', 'models']: structlist = self.models
        elif what in ['s', 'scen', 'scens', 'scenario', 'scenarios']: structlist = self.scens
        elif what in ['o', 'opt', 'opts', 'optim', 'optims', 'optimization', 'optimization', 'optimizations', 'optimizations']: structlist = self.optims
        elif what in ['r', 'res', 'result', 'results']: structlist = self.results
        else: raise settings.ONException("Item not found")
        return structlist

    #######################################################################################################
    ### Utilities
    #######################################################################################################

    def dataset(self, key=None, verbose=2):
        ''' Shortcut for getting the latest model, i.e. self.datasets[-1] '''
        if key is None: key = -1
        try:    return self.datasets[key]
        except: return sc.printv('Warning, dataset "%s" set not found!' %key, 1, verbose) # Returns None
        
    def model(self, key=None, verbose=2):
        ''' Shortcut for getting the latest model, i.e. self.datasets[-1] '''
        if key is None: key = -1
        try:    return self.models[key]
        except: return sc.printv('Warning, model "%s" set not found!' %key, 1, verbose) # Returns None
    
    def scen(self, key=None, verbose=2):
        ''' Shortcut for getting the latest scenario, i.e. self.scen[-1] '''
        if key is None: key = -1
        try:    return self.scens[key]
        except: return sc.printv('Warning, scenario "%s" not found!' %key, 1, verbose) # Returns None
    
    def optim(self, key=None, verbose=2):
        ''' Shortcut for getting the latest optim, i.e. self.scen[-1] '''
        if key is None: key = -1
        try:    return self.optims[key]
        except: return sc.printv('Warning, optimization "%s" not found!' %key, 1, verbose) # Returns None
    
    def result(self, key=None, verbose=2):
        ''' Shortcut for getting the latest result, i.e. self.results[-1] '''
        if key is None: key = -1
        try:    return self.results[key]
        except: return sc.printv('Warning, result "%s" not found!' %key, 1, verbose) # Returns None
    
    def cleanresults(self):
        ''' Remove all results '''
        for key,result in self.results.items():
            self.results.pop(key)
        
    def add_scen(self, json=None):
        ''' Super roundabout way to add a scenario '''
        scens = [Scen(**json)]
        self.add_scens(scens)
        return None

    def add_optim(self, json=None):
        ''' Super roundabout way to add a scenario '''
        optims = [Optim(**json)]
        self.add_optims(optims)
        return None

    def add_model(self, name=None, overwrite=False):
        """ Adds a model to the self.models odict.
        A new model should only be instantiated if new input data is uploaded to the Project.
        For the same input data, one model instance is used for all scenarios.
        :param name:
        :param pops:
        :param prog_info:
        :param overwrite:
        :return:
        """
        dataset = self.dataset(name)
        pops = dataset.pops
        prog_info = dataset.prog_info
        t = dataset.t
        if overwrite: self.models = sc.odict()
        model = Model(pops, prog_info, t)
        self.add(name=name, item=model, what='model')
        # get default scenarios
        defaults = get_defaults(name, model)
        self.add_scens(defaults)
        self.modified = sc.now()

    def add_scens(self, scens, overwrite=False):
        """ Adds scenarios to the Project's self.scens odict.
        Scenarios point to a corresponding model, accessed by key in self.models.
        Not all model parameters initialized until model.setup() is called.
        :param scens: a list of Scen objects, but individual Scen object will be listified.
        :param overwrite: boolean, True removes all previous scenarios.
        :return: None
        """
        if overwrite: self.scens = sc.odict()
        scens = sc.promotetolist(scens)
        for scen in scens:
            self.add(name=scen.name, item=scen, what='scen')
        self.modified = sc.now()

    def run_baseline(self, model_name, prog_set, dorun=True):
        model = sc.dcp(self.model(model_name))
        progvals = sc.odict({prog: [] for prog in prog_set})
        base = Scen(name='Baseline', model_name=model_name, scen_type='coverage', progvals=progvals)
        if dorun:
            return run_scen(base, model)
        else:
            return base

    def add_optims(self, optims, overwrite=False):
        if overwrite: self.optims = sc.odict() # remove exist scenarios
        optims = sc.promotetolist(optims)
        for optim in optims:
            self.add(name=optim.name, item=optim, what='optim')
        self.modified = sc.now()

    def add_result(self, result, name=None):
        """Add result by name"""
        if name is None:
            try:
                name = result.name
            except Exception as E:
                print('WARNING, could not extract result name: %s' % repr(E))
                name = 'default_result'
        self.add(name=name, item=result, what='result')

    def demo_scens(self, dorun=None, doadd=True):
        scens = demo_scens()
        if doadd:
            self.add_scens(scens)
            if dorun:
                self.run_scens()
            return None
        else:
            return scens

    def demo_optims(self, dorun=False, doadd=True):
        optims = demo_optims()
        if doadd:
            self.add_optims(optims)
            if dorun:
                self.run_optim()
            return None
        else:
            return optims

    def run_scens(self, scens=None):
        """Function for running scenarios
        If scens is specified, they are added to self.scens """
        results = []
        if scens is not None: self.add_scens(scens)
        for scen in self.scens.itervalues():
            if scen.active:
                model = self.model(scen.model_name)
                res = run_scen(scen, model)
                results.append(res)
        self.add_result(results, name='scens')
        return None

<<<<<<< HEAD
    def run_optim(self, optim=None, key=-1, maxiter=15, swarmsize=20, maxtime=140, parallel=True, dosave=True, runbaseline=True):
        if optim is not None:
            self.add_optims(optim)
            key = optim.name # this to handle parallel calls of this function
=======
    def run_optim(self, key=-1, optim=None, maxiter=15, swarmsize=20, maxtime=140, parallel=True, dosave=True):
        if optim is not None: self.add_optims(optim)
>>>>>>> f6235cf9
        optim = self.optim(key)
        results = []
        # run baseline
        if runbaseline:
            base = self.run_baseline(optim.model_name, optim.prog_set)
            results.append(base)
        # run optimization
        model = sc.dcp(self.model(optim.model_name))
        model.setup(optim, setcovs=False)
        model.get_allocs(optim.add_funds, optim.fix_curr, optim.rem_curr)
        results += optim.run_optim(model, maxiter=maxiter, swarmsize=swarmsize, maxtime=maxtime, parallel=parallel)
        # add by optim name
        if dosave: self.add_result(results, name=optim.name)
        return results

    @trace_exception
    def run_geospatial(self, geo=None, maxiter=30, swarmsize=25, maxtime=20, dosave=True):
        """ Regions cannot be parallelised because daemon processes cannot have children.
        Two options: Either can parallelize regions and not the budget or run
        regions in series while parallelising each budget multiple. """
        regions = geo.make_regions()
        run_optim = partial(self.run_optim, key=-1, maxiter=maxiter, swarmsize=swarmsize, maxtime=maxtime,
                            parallel=True, dosave=True, runbaseline=False)
        optimized = sc.odict(sc.odict({region.name: run_optim(optim=region) for region in regions}))
        regional_allocs = geo.gridsearch(optimized)
        # now optimize these allocations within each region
        regions = geo.make_regions(add_funds=regional_allocs, mults=[1])
        run_optim = partial(self.run_optim, key=-1, maxiter=maxiter, swarmsize=swarmsize, maxtime=maxtime,
                            parallel=False, dosave=True, runbaseline=False)
        # can run in parallel b/c child processes in series
        results = run_parallel(run_optim, regions, num_procs=len(regions))
        # flatten list
        results = [item for sublist in results for item in sublist]
        # remove multiple to plot by name (total hack)
        for res in results:
            res.mult = None
            res.name = res.name.replace('(x1)', '')
        if dosave: self.add_result(results, name='geospatial')
        return results

    def get_output(self, outcomes=None):
        results = self.result(-1)
        if not outcomes: outcomes = default_trackers()
        outcomes = sc.promotetolist(outcomes)
        outputs = []
        for i, res in enumerate(results):
            outputs.append(res.get_outputs(outcomes, seq=False))
        return outputs

    def sensitivity(self):
        print('Not implemented')

    @trace_exception
    def plot(self, key=-1, toplot=None, optim=False, geo=False):
        figs = make_plots(self.result(key), toplot=toplot, optim=optim, geo=geo)
        return figs

    def get_costeff(self, resultname=None):
        """ 
        Returns a nested odict with keys (scenario/optim name, child name, pretty outcome) 
        and value (output). Output is type string. Will work for both scenarios and optimizations, 
        using whatever results were last generated
        """
        if resultname is None: resultname = 'scens'
        results = self.result(resultname)       
        costeff = get_costeff(self, results)
        return costeff

def demo(scens=False, optims=False):
    """ Create a demo project with demo settings """
    
    # Parameters
    name = 'Demo project'
    country = 'demo'
    region = 'demo'
    
    # Create project and data
    P = Project(name)
    P.load_data(country, region, name='demo')

    # Create scenarios and optimizations
    if scens:
        P.demo_scens()
    if optims:
        P.demo_optims()
    return P<|MERGE_RESOLUTION|>--- conflicted
+++ resolved
@@ -357,15 +357,10 @@
         self.add_result(results, name='scens')
         return None
 
-<<<<<<< HEAD
     def run_optim(self, optim=None, key=-1, maxiter=15, swarmsize=20, maxtime=140, parallel=True, dosave=True, runbaseline=True):
         if optim is not None:
             self.add_optims(optim)
             key = optim.name # this to handle parallel calls of this function
-=======
-    def run_optim(self, key=-1, optim=None, maxiter=15, swarmsize=20, maxtime=140, parallel=True, dosave=True):
-        if optim is not None: self.add_optims(optim)
->>>>>>> f6235cf9
         optim = self.optim(key)
         results = []
         # run baseline
