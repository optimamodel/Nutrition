#######################################################################################################
#%% Imports
#######################################################################################################

import os
import sciris as sc
from .version import version
from .utils import default_trackers, add_dummy_prog_data, write_results_collected
from .data import Dataset
from .model import Model
from .scenarios import Scen, run_scen, convert_scen, make_default_scen
from .optimization import Optim
from .geospatial import Geospatial
from .results import write_results
from .plotting import make_plots, get_costeff, plot_costcurve, plot_prevs
from .demo import demo_scens, demo_optims, demo_geos
from . import settings


#######################################################################################################
#%% Project class -- this contains everything else!
#######################################################################################################

class Project(object):
    """
    PROJECT

    The main Nutrition project class. Almost all functionality is provided by this class.

    An Nutrition project is based around 4 major lists:
        1. datasets -- an odict of model/workbook objects
        2. scens -- an odict of scenario structures
        3. optims -- an odict of optimization structures
        4. results -- an odict of results associated with the choices above


    Methods for structure lists:
        1. add -- add a new structure to the odict
        2. remove -- remove a structure from the odict
        3. copy -- copy a structure in the odict
        4. rename -- rename a structure in the odict

    Version: 2018oct02
    """



    #######################################################################################################
    ### Built-in methods -- initialization, and the thing to print if you call a project
    #######################################################################################################

    def __init__(self, name='default', loadsheets=True, inputspath=None, defaultspath=None):
        ''' Initialize the project '''

        ## Define the structure sets
        self.datasets     = sc.odict()
        self.models       = sc.odict()
        self.scens        = sc.odict()
        self.optims       = sc.odict()
        self.geos         = sc.odict()
        self.results      = sc.odict()
        self.spreadsheets = sc.odict()
        if loadsheets:
            if not inputspath:
                template_name = 'template_input.xlsx'
                inputspath = sc.makefilepath(filename=template_name, folder=settings.ONpath('inputs'))
                self.templateinput = sc.Spreadsheet(filename=inputspath)
            else:
                self.load_data(inputspath=inputspath, defaultspath=defaultspath, fromfile=True)

        ## Define other quantities
        self.name     = name
        self.uid      = sc.uuid()
        self.created  = sc.now()
        self.modified = sc.now()
        self.version  = version
        self.gitinfo  = sc.gitinfo(__file__)
        self.filename = None # File path, only present if self.save() is used

        return None

    def __repr__(self):
        ''' Print out useful information when called '''
        output = sc.objrepr(self)
        output += '      Project name: %s\n'    % self.name
        output += '\n'
        output += '          Datasets: %i\n'    % len(self.datasets)
        output += '            Models: %i\n'    % len(self.models)
        output += '         Scenarios: %i\n'    % len(self.scens)
        output += '     Optimizations: %i\n'    % len(self.optims)
        output += '        Geospatial: %i\n'    % len(self.geos)
        output += '      Results sets: %i\n'    % len(self.results)
        output += '\n'
        output += '      Date created: %s\n'    % sc.getdate(self.created)
        output += '     Date modified: %s\n'    % sc.getdate(self.modified)
        output += '               UID: %s\n'    % self.uid
        output += '  Optima Nutrition: v%s\n'   % self.version
        output += '        Git branch: %s\n'    % self.gitinfo['branch']
        output += '          Git hash: %s\n'    % self.gitinfo['hash']
        output += '============================================================\n'
        return output
    
    def getinfo(self):
        ''' Return an odict with basic information about the project'''
        info = sc.odict()
        attrs = ['name', 'version', 'created', 'modified', 'gitbranch', 'gitversion', 'uid']
        for attr in attrs:
            info[attr] = getattr(self, attr) # Populate the dictionary
        return info
    
    
    @staticmethod
    def _sanitizename(name=None, country=None, region=None, inputspath=None):
        ''' Get the most valid name '''
        if name is None:
            try:    
                name = country+'_'+region
            except: 
                if inputspath is not None:
                    name = os.path.basename(inputspath)
                    if name.endswith('.xlsx'):
                        name = name[:-5]
                else:
                    name = 'Default'
        return name
    
    
    def storeinputs(self, inputspath=None, country=None, region=None, name=None):
        ''' Reload the input spreadsheet into the project '''
        if inputspath is None:
            inputspath = settings.data_path(country, region)
        name = self._sanitizename(name, country, region, inputspath)
        self.spreadsheets[name] = sc.Spreadsheet(filename=inputspath)
        return self.inputsheet(name)
    
        
    def load_data(self, country=None, region=None, name=None, time_trend=False, inputspath=None, defaultspath=None, fromfile=True, validate=True):
        '''Load the data, which can mean one of two things: read in the spreadsheets, and/or use these data to make a model '''
        
        # Generate name odict key for Spreadsheet, Dataset, and Model odicts.
        name = self._sanitizename(name, country, region, inputspath)
        if fromfile:
            name = sc.uniquename(name, self.datasets.keys())
        
        # Optionally (but almost always) reload the spreadsheets from file.
        if fromfile:
            if inputspath or country or not self.inputsheet:
                self.storeinputs(inputspath=inputspath, country=country, region=region, name=name)
        
        # Optionally (but almost always) use these to make a model (do not do if blank sheets).
        dataset = Dataset(country=country, region=region, name=name, fromfile=False, doload=True, project=self, time_trend=time_trend)
        self.datasets[name] = dataset
        dataset.name = name
        self.add_model(name, time_trend=time_trend) # add model associated with the dataset
    
        # Do validation to insure that Dataset and Model objects are loaded in for each of the spreadsheets that are
        # in the project.
        if validate:
            missingdatasets = list(set(self.spreadsheets.keys()) - set(self.datasets.keys()))
            missingmodels =   list(set(self.spreadsheets.keys()) - set(self.models.keys()))
            missingsets = list(set(missingdatasets+missingmodels))
            if len(missingsets):
                print('Warning: the following datasets/models are missing and are being regenerated: %s' % missingdatasets)
                for key in missingsets:
                    self.load_data(name=key, fromfile=False, validate=False)
        
        return None

    def add_data(self, data=None):
        """ Add a new dataset object to Project """
        if data is None:
            self.load_data()
        else:
            try:
                name = data.name
                self.datasets[name] = data
                self.add_model(name)
            except:
                raise Exception("No name for data object")

    def save(self, filename=None, folder=None, saveresults=False, verbose=0):
        ''' Save the current project, by default using its name, and without results '''
        fullpath = sc.makefilepath(filename=filename, folder=folder, default=[self.filename, self.name], ext='prj', sanitize=True)
        self.filename = fullpath # Store file path
        if saveresults:
            sc.saveobj(fullpath, self, verbose=verbose)
        else:
            tmpproject = sc.dcp(self) # Need to do this so we don't clobber the existing results
            tmpproject.cleanresults() # Get rid of all results
            sc.saveobj(fullpath, tmpproject, verbose=verbose) # Save it to file
            del tmpproject # Don't need it hanging around any more
        return fullpath

    def write_results(self, filename=None, folder=None, key=None):
        """ Blargh, this really needs some tidying """
        if key is None:
            key = -1
        results = self.result(key)
        write_results(results, projname=self.name, filename=filename, folder=folder)
        return

    def write_results_collected(self, num_combs, num_countries, filename=None, folder=None, key=None, short_names=None):
        """ Blargh, this really needs some tidying """
        if key is None:
            key = -1
        results = self.result(key)
        write_results_collected(results, num_combs, num_countries, projname=self.name, filename=filename, folder=folder, short_names=short_names)
        return

    def add(self, name, item, what=None):
        """ Add an entry to a structure list, overwriting with abandon """
        structlist = self.getwhat(what=what)
        structlist[name] = item
        print('Item "{}" added to "{}"'.format(name, what))
        self.modified = sc.now()

    def remove(self, what, name=None):
        structlist = self.getwhat(what=what)
        if name is None: # remove all
            structlist.clear()
            name = 'all'
        else:
            structlist.pop(name)
        print('{} "{}" removed'.format(what, name))
        self.modified = sc.now()

    def getwhat(self, what):
        '''
        Return the requested item ('what')
            structlist = getwhat('parameters')
        will return P.parset.
        '''
        if what in ['d', 'ds', 'dataset', 'datasets']:
            structlist = self.datasets
        elif what in ['m', 'mod', 'model', 'models']:
            structlist = self.models
        elif what in ['s', 'scen', 'scens', 'scenario', 'scenarios']:
            structlist = self.scens
        elif what in ['o', 'opt', 'opts', 'optim', 'optims', 'optimization', 'optimizations']:
            structlist = self.optims
        elif what in ['g', 'geo', 'geos', 'geospatial']:
            structlist = self.geos
        elif what in ['r', 'res', 'result', 'results']:
            structlist = self.results
        else:
            raise settings.ONException("Item not found")
        return structlist

    #######################################################################################################
    ### Utilities
    #######################################################################################################

    def inputsheet(self, key=None, verbose=2):
        if key is None:
            key = -1
        try:
            return self.spreadsheets[key]
        except:
            return sc.printv('Warning, input sheet "%s" set not found!' %key, 1, verbose)

    def dataset(self, key=None, verbose=2):
        ''' Shortcut for getting the latest model, i.e. self.datasets[-1] '''
        if key is None:
            key = -1
        try:
            return self.datasets[key]
        except:
            return sc.printv('Warning, dataset "%s" set not found!' %key, 1, verbose) # Returns None
        
    def model(self, key=None, verbose=2):
        ''' Shortcut for getting the latest model, i.e. self.datasets[-1] '''
        if key is None:
            key = -1
        try:
            return self.models[key]
        except:
            return sc.printv('Warning, model "%s" set not found!' %key, 1, verbose) # Returns None
    
    def scen(self, key=None, verbose=2):
        ''' Shortcut for getting the latest scenario, i.e. self.scen[-1] '''
        if key is None:
            key = -1
        try:
            return self.scens[key]
        except:
            return sc.printv('Warning, scenario "%s" not found!' %key, 1, verbose) # Returns None
    
    def optim(self, key=None, verbose=2):
        ''' Shortcut for getting the latest optim, i.e. self.optims[-1] '''
        if key is None:
            key = -1
        try:
            return self.optims[key]
        except:
            return sc.printv('Warning, optimization "%s" not found!' %key, 1, verbose) # Returns None
    
    def geo(self, key=None, verbose=2):
        ''' Shortcut for getting the latest geo, i.e. self.geos[-1] '''
        if key is None:
            key = -1
        try:
            return self.geos[key]
        except:
            return sc.printv('Warning, geospatial analysis "%s" not found!' %key, 1, verbose) # Returns None
    
    def result(self, key=None, verbose=2):
        ''' Shortcut for getting the latest result, i.e. self.results[-1] '''
        if key is None:
            key = -1
        try:
            return self.results[key]
        except:
            return sc.printv('Warning, result "%s" not found!' %key, 1, verbose) # Returns None
    
    def cleanresults(self):
        ''' Remove all results '''
        for key,result in self.results.items():
            self.results.pop(key)
        
    def add_scen(self, json=None):
        ''' Super roundabout way to add a scenario '''
        scens = [Scen(**json)]
        self.add_scens(scens)
        return scens

    def add_optim(self, json=None):
        ''' Super roundabout way to add an optimization '''
        optims = [Optim(**json)]
        self.add_optims(optims)
        return optims
    
    def add_geo(self, json=None):
        ''' Super roundabout way to add a geospatial optimization '''
        geos = [Geospatial(**json)]
        self.add_geos(geos)
        return geos

    def add_model(self, name=None, time_trend=True):
        """ Adds a model to the self.models odict.
        A new model should only be instantiated if new input data is uploaded to the Project.
        For the same input data, one model instance is used for all scenarios.
        """
        dataset = self.dataset(name)
        pops = dataset.pops
        prog_info = dataset.prog_info
        t = dataset.t
        model = Model(pops, prog_info, t, timeTrends=time_trend)
        self.add(name=name, item=model, what='model')
        # Loop over all Scens and create a new default scenario for any that depend on the dataset which has been reloaded.
        # for scen_name in self.scens.keys():  # Loop over all Scen keys in the project
        #     if self.scens[scen_name].model_name == name:
        #         defaults = make_default_scen(name, model, self.scens[scen_name].scen_type, scen_name)
        #         self.add_scens(defaults)
        # Only, if there is no 'Baseline' scenario, make a default baseline scenario.
        ''' Turned off for global model
        basename = 'Baseline'
        if basename not in self.scens.keys():
            defaults = make_default_scen(name, model, 'coverage', basename)
            self.add_scens(defaults)
        '''
        self.modified = sc.now()
        return model

    def add_scens(self, scens, overwrite=False):
        """ Adds scenarios to the Project's self.scens odict.
        Scenarios point to a corresponding model, accessed by key in self.models.
        Not all model parameters initialized until model.setup() is called.
        :param scens: a list of Scen objects, but individual Scen object will be listified.
        :param overwrite: boolean, True removes all previous scenarios.
        :return: None
        """
        if overwrite:
            self.scens = sc.odict()
        scens = sc.promotetolist(scens)
        for scen in scens:
            self.add(name=scen.name, item=scen, what='scen')
        self.modified = sc.now()
        return scens

    def add_scens_collected(self, scens, overwrite=False):
        """ Adds scenarios to the Project's self.scens odict.
        Scenarios point to a corresponding model, accessed by key in self.models.
        Not all model parameters initialized until model.setup() is called.
        :param scens: a list of Scen objects, but individual Scen object will be listified.
        :param overwrite: boolean, True removes all previous scenarios.
        :return: None
        """
        if overwrite:
            self.scens = sc.odict()
        scens = sc.promotetolist(scens)
        for scen in scens:
            self.add(name=scen[0].model_name, item=scen[0], what='scen')
        self.modified = sc.now()
        return scens

    def convert_scen(self, key=-1):
        """ Converts one scenario type to another.
        Retains the original and adds the converted scenario in the project.
         :param key: the key of the scen to convert"""
        scen = self.scen(key=key)
        model = self.model(scen.model_name)
        converted = convert_scen(scen, model)
        self.add_scens(converted)
        return

    def run_baseline(self, model_name, prog_set, dorun=True):
        model = sc.dcp(self.model(model_name))
        progvals = sc.odict({prog: [] for prog in prog_set})
        if 'Excess budget not allocated' in prog_set:
            excess_spend = {'name': 'Excess budget not allocated',
                            'all_years': model.prog_info.all_years,
                            'prog_data': add_dummy_prog_data(model.prog_info, 'Excess budget not allocated')}
            model.prog_info.add_prog(excess_spend, model.pops)
            model.prog_info.prog_data = excess_spend['prog_data']
        base = Scen(name='Baseline', model_name=model_name, scen_type='coverage', progvals=progvals)
        if dorun:
            return run_scen(base, model)
        else:
            return base

    def run_baseline_plus(self, model_name, prog_set, new, dorun=True):
        model = sc.dcp(self.model(model_name))
        progvals = sc.odict({prog: [] for prog in prog_set})
        if isinstance(new, dict):
            for prog in new:
                progvals[prog] = new[prog]
        else:
            print(new)
        base = Scen(name=model_name, model_name=model_name, scen_type='coverage', progvals=progvals)
        if dorun:
            return run_scen(base, model)
        else:
            return base

    def add_optims(self, optims, overwrite=False):
        if overwrite:
            self.optims = sc.odict() # remove exist scenarios
        optims = sc.promotetolist(optims)
        for optim in optims:
            self.add(name=optim.name, item=optim, what='optim')
        self.modified = sc.now()
        return optims
    
    def add_geos(self, geos, overwrite=False):
        if overwrite:
            self.geos = sc.odict() # remove exist scenarios
        geos = sc.promotetolist(geos)
        for geo in geos:
            self.add(name=geo.name, item=geo, what='geo')
        self.modified = sc.now()
        return geos

    def add_result(self, result, name=None):
        """Add result by name"""
        if name is None:
            try:
                name = result.name
            except Exception as E:
                print('WARNING, could not extract result name: %s' % repr(E))
                name = 'default_result'
        self.add(name=name, item=result, what='result')
        return result

    def demo_scens(self, dorun=None, doadd=True):
        scens = demo_scens()
        if doadd:
            self.add_scens(scens)
            if dorun:
                self.run_scens()
            return None
        else:
            return scens

    def demo_optims(self, dorun=False, doadd=True):
        optims = demo_optims()
        if doadd:
            self.add_optims(optims)
            if dorun:
                self.run_optim()
            return None
        else:
            return optims
    
    def demo_geos(self, dorun=False, doadd=True):
        geos = demo_geos()
        if doadd:
            self.add_geos(geos)
            if dorun:
                self.run_geo()
            return None
        else:
            return geos

    def run_scens(self, scens=None):
        """Function for running scenarios
        If scens is specified, they are added to self.scens """
        results = []
        if scens is not None:
            self.add_scens(scens)
        for scen in self.scens.values():
            if scen.active:
                if (scen.model_name is None) or (scen.model_name not in self.datasets.keys()):
                    raise Exception('Could not find valid dataset for %s.  Edit the scenario and change the dataset' % scen.name)
                model = self.model(scen.model_name)
                res = run_scen(scen, model)
                results.append(res)
        self.add_result(results, name='scens')
        return None

<<<<<<< HEAD
    def run_scens_plus(self, prog_set, new_progs, scens=None):
        """Function for running scenarios
        If scens is specified, they are added to self.scens """
        results = []
        if scens is not None:
            self.add_scens(scens)
        for scen in self.scens.values():
            if scen.active:
                if (scen.model_name is None) or (scen.model_name not in self.datasets.keys()):
                    raise Exception('Could not find valid dataset for %s.  Edit the scenario and change the dataset' % scen.name)
                res = self.run_baseline_plus(scen.model_name, prog_set, new_progs)
                results.append(res)
        self.add_result(results, name='scens')
        return None

    def run_scens_collected(self, scens=None):
        """Function for running scenarios
        If scens is specified, they are added to self.scens """
        results = []
        if scens is not None:
            self.add_scens(scens)
        for scen in self.scens.values():
            if scen.active:
                if (scen.model_name is None) or (scen.model_name not in self.datasets.keys()):
                    raise Exception('Could not find valid dataset for %s.  Edit the scenario and change the dataset' % scen.name)
                model = self.model(scen.model_name)
                res = run_scen(scen, model)
                results.append(res)
        self.add_result(results, name='scens')
        return None

    def run_optim(self, optim=None, key=-1, maxiter=20, swarmsize=25, maxtime=160, parallel=False, dosave=True, runbaseline=True):
=======
    def run_optim(self, optim=None, key=-1, maxiter=20, swarmsize=None, maxtime=300, parallel=True, dosave=True, runbaseline=True):
>>>>>>> aed34d92
        if optim is not None:
            self.add_optims(optim)
            key = optim.name # this to handle parallel calls of this function
        optim = self.optim(key)
        results = []
        # run baseline
        if runbaseline:
            optim.prog_set.append('Excess budget not allocated')
            base = self.run_baseline(optim.model_name, optim.prog_set)
            results.append(base)
            optim.prog_set.remove('Excess budget not allocated')
        # run optimization
        if (optim.model_name is None) or (optim.model_name not in self.datasets.keys()):
            raise Exception(
                'Could not find valid dataset for %s.  Edit the scenario and change the dataset' % optim.name)
        model = sc.dcp(self.model(optim.model_name))
        model.setup(optim, setcovs=False)
        model.get_allocs(optim.add_funds, optim.fix_curr, optim.rem_curr)
        results += optim.run_optim(model, maxiter=maxiter, swarmsize=swarmsize, maxtime=maxtime, parallel=parallel)
        # add by optim name
        if dosave:
            self.add_result(results, name=optim.name)
        return results

<<<<<<< HEAD
    def run_geo(self, geo=None, key=-1, maxiter=15, swarmsize=20, maxtime=140, dosave=True, parallel=False):
=======
    def run_geo(self, geo=None, key=-1, maxiter=20, swarmsize=None, maxtime=400, dosave=True, parallel=False):
>>>>>>> aed34d92
        """ Regions cannot be parallelised because daemon processes cannot have children.
        Two options: Either can parallelize regions and not the budget or run
        regions in series while parallelising each budget multiple. """
        if geo is not None:
            self.add_geos(geo)
            key = geo.name # this to handle parallel calls of this function
        geo = self.geo(key)
        results = geo.run_geo(self, maxiter, swarmsize, maxtime, parallel)
        if dosave:
            self.add_result(results, name='geospatial')
        return results

    def get_output(self, outcomes=None):
        results = self.result(-1)
        if not outcomes:
            outcomes = default_trackers()
        outcomes = sc.promotetolist(outcomes)
        outputs = []
        for i, res in enumerate(results):
            outputs.append(res.get_outputs(outcomes, seq=False))
        return outputs

    def sensitivity(self):
        print('Not implemented')

    def plot(self, key=-1, toplot=None, optim=False, geo=False):
        figs = make_plots(self.result(key), toplot=toplot, optim=optim, geo=geo)
        return figs

    def plot_prevs(self, key=-1, toplot=None, optim=False, geo=False):
        figs = plot_prevs(self.result(key))
        return figs

    def get_costeff(self, resultname=None):
        """ 
        Returns a nested odict with keys (scenario/optim name, child name, pretty outcome) 
        and value (output). Output is type string. Will work for both scenarios and optimizations, 
        using whatever results were last generated
        """
        if resultname is None:
            resultname = 'scens'
        results = self.result(resultname)       
        costeff = get_costeff(self, results)
        return costeff

    def plot_costcurves(self, key=-1):
        """ For backend diagnostic use only """
        results = self.result(key)
        plot_costcurve(results)
        return



def demo(scens=False, optims=False, geos=False):
    """ Create a demo project with demo settings """
    
    # Parameters
    name = 'Demo project'
    country = 'demo'
    region = 'national'
    
    # Create project and load in demo databook spreadsheet file into 'demo' Spreadsheet, Dataset, and Model.
    P = Project(name)
    P.load_data(country, region, name='demo')
    P.load_data(country, 'region1', name='demoregion1')
    P.load_data(country, 'region2', name='demoregion2')
    P.load_data(country, 'region3', name='demoregion3')

    # Create demo scenarios and optimizations
    if scens:
        P.demo_scens()
    if optims:
        P.demo_optims()
    if geos:
        P.demo_geos()
    return P<|MERGE_RESOLUTION|>--- conflicted
+++ resolved
@@ -507,7 +507,6 @@
         self.add_result(results, name='scens')
         return None
 
-<<<<<<< HEAD
     def run_scens_plus(self, prog_set, new_progs, scens=None):
         """Function for running scenarios
         If scens is specified, they are added to self.scens """
@@ -539,10 +538,7 @@
         self.add_result(results, name='scens')
         return None
 
-    def run_optim(self, optim=None, key=-1, maxiter=20, swarmsize=25, maxtime=160, parallel=False, dosave=True, runbaseline=True):
-=======
     def run_optim(self, optim=None, key=-1, maxiter=20, swarmsize=None, maxtime=300, parallel=True, dosave=True, runbaseline=True):
->>>>>>> aed34d92
         if optim is not None:
             self.add_optims(optim)
             key = optim.name # this to handle parallel calls of this function
@@ -567,11 +563,8 @@
             self.add_result(results, name=optim.name)
         return results
 
-<<<<<<< HEAD
-    def run_geo(self, geo=None, key=-1, maxiter=15, swarmsize=20, maxtime=140, dosave=True, parallel=False):
-=======
+
     def run_geo(self, geo=None, key=-1, maxiter=20, swarmsize=None, maxtime=400, dosave=True, parallel=False):
->>>>>>> aed34d92
         """ Regions cannot be parallelised because daemon processes cannot have children.
         Two options: Either can parallelize regions and not the budget or run
         regions in series while parallelising each budget multiple. """
