--- conflicted
+++ resolved
@@ -13,11 +13,8 @@
 ADD . /app
 WORKDIR /app
 
-<<<<<<< HEAD
-=======
-RUN python3 -m pip install celery==4.2.2 # Because Celery isn't compatible with python3!!
+RUN python3 -m pip install celery==4.2.2 # Because Celery 4.3 is broken
 
->>>>>>> 3920590f
 ARG PORT
 ARG REDIS_URL
 ENV PORT $PORT
