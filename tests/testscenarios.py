--- conflicted
+++ resolved
@@ -5,11 +5,7 @@
 
 # load in data to create model
 p = nu.Project('eg')
-<<<<<<< HEAD
-p.load_data('demo', 'region1', name='eg')
-=======
 p.load_data('demo', 'national', name='eg')
->>>>>>> 10733f2b
 
 ### define custom scenarios
 kwargs1 = {'name':'Treat SAM 100%',
