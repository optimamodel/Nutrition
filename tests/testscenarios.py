import nutrition.ui as nu
import sciris as sc

doplot = True

# load in data to create model
p = nu.Project('eg')
<<<<<<< HEAD
p.load_data('demo', 'National', name='eg')
=======
p.load_data('demo', 'national', name='eg')
>>>>>>> 10733f2b

### define custom scenarios
kwargs1 = {'name':'Treat SAM 100%',
           'model_name': 'eg',
           'scen_type': 'coverage',
            'progvals': sc.odict({'Treatment of SAM': [1]})}

kwargs2 = sc.dcp(kwargs1)
kwargs2.update({'name': 'IYCF 1 100%',
                'progvals': sc.odict({'IYCF 1': [1]})})

kwargs3 = {'name': 'IYCF at $10 mil',
         'model_name': 'eg',
         'scen_type': 'budget',
           'progvals': sc.odict({'IYCF 1': [1e7],
                                 'IPTp': [1e7]})}

### testing FE bugs
kwargs4 = {'name': 'FE check 1',
           'model_name': 'eg',
           'scen_type': 'budget',
           'progvals': sc.odict({u'IFA fortification of maize': [2000000],
                                    u'IPTp': [2000000],
                                     u'Iron and iodine fortification of salt':[],
                                     u'IYCF 1':[],
                                     u'Long-lasting insecticide-treated bednets':[],
                                     u'Micronutrient powders':[],
                                     u'Multiple micronutrient supplementation': [],
                                     u'Vitamin A supplementation': [],
                                     u'Zinc for treatment + ORS': []})}

kwargs5 = {'name': 'FE check 2',
           'model_name': 'eg',
           'scen_type': 'budget',
           'progvals': sc.odict({u'IFA fortification of maize': [2000000],
                                    u'IPTp': [2000000],
                                     u'Iron and iodine fortification of salt':[],
                                     u'IYCF 1':[],
                                     u'Long-lasting insecticide-treated bednets':[0],
                                     u'Micronutrient powders':[],
                                     u'Multiple micronutrient supplementation': [],
                                     u'Vitamin A supplementation': [],
                                     u'Zinc for treatment + ORS': []})}

kwargs5 = {'name': 'Check WASH',
           'model_name': 'eg',
           'scen_type': 'budget',
           'progvals': sc.odict({'WASH: Handwashing': [1e6]})}

kwargs6 = {'name': 'Check bednets',
           'model_name': 'eg',
           'scen_type': 'budget',
           'progvals': sc.odict({'Long-lasting insecticide-treated bednets': [0]})}

kwargs6 = {'name': 'Check bednets',
           'model_name': 'eg',
           'scen_type': 'budget',
           'progvals': sc.odict({'IYCF 1': [0]})}

scen_list = nu.make_scens([kwargs6])
p.add_scens(scen_list)
p.run_scens()
if doplot:
    p.plot()
costeff = p.get_costeff()<|MERGE_RESOLUTION|>--- conflicted
+++ resolved
@@ -5,11 +5,8 @@
 
 # load in data to create model
 p = nu.Project('eg')
-<<<<<<< HEAD
-p.load_data('demo', 'National', name='eg')
-=======
 p.load_data('demo', 'national', name='eg')
->>>>>>> 10733f2b
+
 
 ### define custom scenarios
 kwargs1 = {'name':'Treat SAM 100%',
