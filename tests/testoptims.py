--- conflicted
+++ resolved
@@ -32,7 +32,6 @@
 # custom objective
 kwargs3 = {'name': 'test3',
            'model_name': 'eg',
-<<<<<<< HEAD
            'mults':[1,2],
            'weights': sc.odict({'thrive':                               1,
                                 'Minimize the number of child deaths':  7.6,
@@ -44,25 +43,9 @@
                          'Vitamin A supplementation', 'Zinc supplementation'],
            'fix_curr': False,
            'filter_progs':False}
-=======
-           'obj': 'thrive_anaem',
-           'mults':[1,2,4],
-           'weights': np.array([-1, 0, 0, 0, 0, 0, 0, 0, 0, 0, 0, 0, 0, 0, 0]),
-           'prog_set':  ['IYCF 3', 'Balanced energy-protein supplementation',
-                         'Multiple micronutrient supplementation',
-                         'Public provision of complementary foods',
-                         'Vitamin A supplementation', 'IPTp', 'IFAS (school)'],
-           'fix_curr': False}
->>>>>>> e32dd575
 
 optims = [Optim(**kwargs2)]
 p.add_optims(optims)
-<<<<<<< HEAD
-p.run_optim(swarmsize=1, maxiter=1, maxtime=1, parallel=True)
-=======
 p.run_optim(parallel=True)
->>>>>>> e32dd575
 if doplot: p.plot(optim=True)
-if dosave: p.write_results('optim_results.xlsx')
-import pylab as pl
-pl.show()+if dosave: p.write_results('optim_results.xlsx')