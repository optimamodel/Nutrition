import nutrition.ui as nu
from nutrition.optimization import Optim
import sciris as sc

doplot = True
dosave = False

# load in data to create model
p = nu.Project('eg')
p.load_data('demo', 'demo', name='eg')

## define custom optimization
kwargs1 = {'name':'test1',
          'model_name': 'eg',
          'mults':[1,2],
           'weights': sc.odict({'thrive': 1}),
          'prog_set': ['Vitamin A supplementation', 'IYCF 1'],
          'fix_curr': False,
          'add_funds':1e7,
          'filter_progs':False}

kwargs2 = {'name':'test2',
          'model_name': 'eg',
          'mults':[1,2],
<<<<<<< HEAD
           'weights': sc.odict({'thrive':1}),
=======
           'weights': 'thrive',
>>>>>>> 503ce992
          'prog_set':  ['IFAS (community)', 'IFAS (hospital)', 'IYCF 1', 'Lipid-based nutrition supplements',
           'Multiple micronutrient supplementation', 'Micronutrient powders',
           'Public provision of complementary foods', 'Treatment of SAM',
           'Vitamin A supplementation', 'Zinc supplementation', 'Calcium supplementation', 'Mg for eclampsia', 'Mg for pre-eclampsia'],
          'fix_curr': False}

# custom objective
kwargs3 = {'name': 'test3',
           'model_name': 'eg',
           'mults':[1,2],
           'weights': sc.odict({'thrive':                               1,
                                'Minimize the number of child deaths':  7.6,
                                'Child mortality rate':                 -1
                                }),
           'prog_set':  ['IFAS (community)', 'IFAS (hospital)', 'IYCF 1', 'Lipid-based nutrition supplements',
                         'Multiple micronutrient supplementation', 'Micronutrient powders',
                         'Public provision of complementary foods', 'Treatment of SAM',
                         'Vitamin A supplementation', 'Zinc supplementation'],
           'fix_curr': False,
           'filter_progs':False}

optims = [Optim(**kwargs2)]
p.add_optims(optims)
p.run_optim(parallel=True)
if doplot: p.plot(optim=True)
if dosave: p.write_results('optim_results.xlsx')<|MERGE_RESOLUTION|>--- conflicted
+++ resolved
@@ -22,11 +22,7 @@
 kwargs2 = {'name':'test2',
           'model_name': 'eg',
           'mults':[1,2],
-<<<<<<< HEAD
-           'weights': sc.odict({'thrive':1}),
-=======
            'weights': 'thrive',
->>>>>>> 503ce992
           'prog_set':  ['IFAS (community)', 'IFAS (hospital)', 'IYCF 1', 'Lipid-based nutrition supplements',
            'Multiple micronutrient supplementation', 'Micronutrient powders',
            'Public provision of complementary foods', 'Treatment of SAM',
