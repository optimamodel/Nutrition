# -*- coding: utf-8 -*-
"""
Created on Fri April 1 2016

@author: madhura
"""
from __future__ import division
from copy import deepcopy as dcp

class Params:
    def __init__(self, data, constants, keyList):
        self.constants = constants
        self.ages, self.birthOutcomes, self.wastingList, self.stuntingList, self.breastfeedingList = keyList
        import helper as helperCode
        self.helper = helperCode.Helper()

        self.causesOfDeath = dcp(data.causesOfDeath)
        self.conditions = dcp(data.conditions)
        #self.totalMortality = dcp(data.totalMortality)
        self.causeOfDeathDist = dcp(data.causeOfDeathDist)
        self.stuntingDistribution = dcp(data.stuntingDistribution)
        self.wastingDistribution = dcp(data.wastingDistribution)
        self.breastfeedingDistribution = dcp(data.breastfeedingDistribution)
        self.RRStunting = dcp(data.RRStunting)
        self.RRWasting = dcp(data.RRWasting)
        self.RRBreastfeeding = dcp(data.RRBreastfeeding)
        self.RRdeathByBirthOutcome = dcp(data.RRdeathByBirthOutcome)
        self.ORstuntingProgression = dcp(data.ORstuntingProgression)
        self.incidences = dcp(data.incidences)
        self.RRdiarrhea = dcp(data.RRdiarrhea)
        self.ORstuntingCondition = dcp(data.ORstuntingCondition)
        self.birthCircumstanceDist = dcp(data.birthCircumstanceDist)
        self.timeBetweenBirthsDist = dcp(data.timeBetweenBirthsDist)
        self.RRbirthOutcomeByAgeAndOrder = dcp(data.RRbirthOutcomeByAgeAndOrder)
        self.RRbirthOutcomeByTime = dcp(data.RRbirthOutcomeByTime)
        self.ORstuntingBirthOutcome = dcp(data.ORstuntingBirthOutcome)
        self.birthOutcomeDist = dcp(data.birthOutcomeDist)
        self.ORstuntingIntervention = dcp(data.ORstuntingIntervention)
        self.interventionCoverages = dcp(data.interventionCoveragesCurrent)
        self.interventionMortalityEffectiveness = dcp(data.interventionMortalityEffectiveness)
        self.interventionAffectedFraction = dcp(data.interventionAffectedFraction)
        self.interventionIncidenceEffectiveness = dcp(data.interventionIncidenceEffectiveness)
    

# Add all functions for updating parameters due to interventions here....

<<<<<<< HEAD
    
=======
    def increaseCoverageOfZinc(self, newCoverage):
        oldCoverage = self.interventionCoverages["Zinc supplementation"]
        # -------------------------
        # calculate reduction in stunted fraction
        stuntingUpdate = {}
        for ageName in self.ages:
            probStuntingIfZinc = self.constants.fracStuntedIfZinc["zinc"][ageName]
            probStuntingIfNoZinc = self.constants.fracStuntedIfZinc["nozinc"][ageName]
            oldProbStunting = self.stuntingDistribution[ageName]["high"] + self.stuntingDistribution[ageName]["moderate"]
            newProbStunting = newCoverage*probStuntingIfZinc + (1.-newCoverage)*probStuntingIfNoZinc
            stuntingUpdate[ageName] = (oldProbStunting - newProbStunting)/oldProbStunting
        # -------------------------
        # Mortality
        mortalityReduction={}
        for ageName in self.ages:
            mortalityReduction[ageName]={}
            for cause in self.causesOfDeath:
                mortalityReduction[ageName][cause]=0.
        # Diarrhea
        for ageName in ["12-23 months", "24-59 months"]:
            affectedFrac = 0.253 # take from data
            effectiveness = 0.5 # take from data
            mortalityReduction[ageName]["Diarrhea"] = affectedFrac * effectiveness * (newCoverage - oldCoverage) / (1. - effectiveness*oldCoverage)
        # Pneumonia
        for ageName in ["12-23 months", "24-59 months"]:
            affectedFrac = 0.253 # take from data
            effectiveness = 0.5 # take from data
            mortalityReduction[ageName]["Pneumonia"] = affectedFrac * effectiveness * (newCoverage - oldCoverage) / (1. - effectiveness*oldCoverage)
        # -------------------------
        # Incidence
        for ageName in ["12-23 months", "24-59 months"]:
            affectedFrac = 0.253 # take from data
            effectiveness = 0.65 # take from data
            reduction = affectedFrac * effectiveness * (newCoverage - oldCoverage) / (1. - effectiveness*oldCoverage)
            self.incidences[ageName]['Diarrhea'] *= 1.-reduction
        # -------------------------
        return stuntingUpdate, mortalityReduction
        
>>>>>>> 114abe44
        
    def getMortalityUpdate(self, newCoverage):
        mortalityUpdate = {}
        for ageName in self.ages:
            mortalityUpdate[ageName] = {}
            for cause in self.causesOfDeath:
                mortalityUpdate[ageName][cause] = 1.
        causeList = ((self.interventionMortalityEffectiveness.values()[0]).values()[0]).keys()        
        for ageName in self.ages:
            for intervention in newCoverage.keys():
                for cause in causeList:
                    affectedFrac = self.interventionAffectedFraction[intervention][ageName][cause]
                    effectiveness = self.interventionMortalityEffectiveness[intervention][ageName][cause]
                    newCoverageVal = newCoverage[intervention]
                    oldCoverage = self.interventionCoverages[intervention]
                    reduction = affectedFrac * effectiveness * (newCoverageVal - oldCoverage) / (1. - effectiveness*oldCoverage)
                    mortalityUpdate[ageName][cause] *= 1. - reduction
        return mortalityUpdate           
        
        
    def getStuntingUpdate(self, newCoverage):
        stuntingUpdate = {}
        for ageName in self.ages:
            stuntingUpdate[ageName] = 1
            oldProbStunting = self.stuntingDistribution[ageName]["high"] + self.stuntingDistribution[ageName]["moderate"]
            for intervention in newCoverage.keys():            
                if intervention == 'Zinc supplementation': 
                    probStuntingIfZinc = self.constants.fracStuntedIfZinc["zinc"][ageName]
                    probStuntingIfNoZinc = self.constants.fracStuntedIfZinc["nozinc"][ageName]
                    newProbStunting = newCoverage[intervention]*probStuntingIfZinc + (1.-newCoverage[intervention])*probStuntingIfNoZinc
                    reduction = (oldProbStunting - newProbStunting)/oldProbStunting
                    
                else:      
                    reduction = 0
                    
                stuntingUpdate[ageName] *= 1. - reduction
        return stuntingUpdate        
            
            
    def getIncidenceUpdate(self, newCoverage):
        incidenceUpdate = {}
        for ageName in self.ages:
            incidenceUpdate[ageName] = {}
            for condition in self.conditions:
                incidenceUpdate[ageName][condition] = 1.
        for ageName in self.ages:
            for intervention in newCoverage.keys():
                for condition in self.conditions:
                    affectedFrac = self.interventionAffectedFraction[intervention][ageName][condition]
                    effectiveness = self.interventionIncidenceEffectiveness[intervention][ageName][condition]
                    newCoverageVal = newCoverage[intervention]
                    oldCoverage = self.interventionCoverages[intervention]
                    reduction = affectedFrac * effectiveness * (newCoverageVal - oldCoverage) / (1. - effectiveness*oldCoverage)
                    incidenceUpdate[ageName][condition] *= 1. - reduction
        return incidenceUpdate                         

        
        <|MERGE_RESOLUTION|>--- conflicted
+++ resolved
@@ -44,49 +44,6 @@
 
 # Add all functions for updating parameters due to interventions here....
 
-<<<<<<< HEAD
-    
-=======
-    def increaseCoverageOfZinc(self, newCoverage):
-        oldCoverage = self.interventionCoverages["Zinc supplementation"]
-        # -------------------------
-        # calculate reduction in stunted fraction
-        stuntingUpdate = {}
-        for ageName in self.ages:
-            probStuntingIfZinc = self.constants.fracStuntedIfZinc["zinc"][ageName]
-            probStuntingIfNoZinc = self.constants.fracStuntedIfZinc["nozinc"][ageName]
-            oldProbStunting = self.stuntingDistribution[ageName]["high"] + self.stuntingDistribution[ageName]["moderate"]
-            newProbStunting = newCoverage*probStuntingIfZinc + (1.-newCoverage)*probStuntingIfNoZinc
-            stuntingUpdate[ageName] = (oldProbStunting - newProbStunting)/oldProbStunting
-        # -------------------------
-        # Mortality
-        mortalityReduction={}
-        for ageName in self.ages:
-            mortalityReduction[ageName]={}
-            for cause in self.causesOfDeath:
-                mortalityReduction[ageName][cause]=0.
-        # Diarrhea
-        for ageName in ["12-23 months", "24-59 months"]:
-            affectedFrac = 0.253 # take from data
-            effectiveness = 0.5 # take from data
-            mortalityReduction[ageName]["Diarrhea"] = affectedFrac * effectiveness * (newCoverage - oldCoverage) / (1. - effectiveness*oldCoverage)
-        # Pneumonia
-        for ageName in ["12-23 months", "24-59 months"]:
-            affectedFrac = 0.253 # take from data
-            effectiveness = 0.5 # take from data
-            mortalityReduction[ageName]["Pneumonia"] = affectedFrac * effectiveness * (newCoverage - oldCoverage) / (1. - effectiveness*oldCoverage)
-        # -------------------------
-        # Incidence
-        for ageName in ["12-23 months", "24-59 months"]:
-            affectedFrac = 0.253 # take from data
-            effectiveness = 0.65 # take from data
-            reduction = affectedFrac * effectiveness * (newCoverage - oldCoverage) / (1. - effectiveness*oldCoverage)
-            self.incidences[ageName]['Diarrhea'] *= 1.-reduction
-        # -------------------------
-        return stuntingUpdate, mortalityReduction
-        
->>>>>>> 114abe44
-        
     def getMortalityUpdate(self, newCoverage):
         mortalityUpdate = {}
         for ageName in self.ages:
