# -*- coding: utf-8 -*-
"""
Created on Fri April 1 2016

@author: madhura
"""
from __future__ import division
from copy import deepcopy as dcp

class Params:
    def __init__(self, data, derived, keyList):
        self.derived = derived

        for key in keyList.keys():
            setattr(self, key, keyList[key])

        self.causesOfDeath = dcp(data.causesOfDeath)
        self.conditions = dcp(data.conditions)
        self.demographics = dcp(data.demographics)
        self.causeOfDeathDist = dcp(data.causeOfDeathDist)
        self.stuntingDistribution = dcp(data.stuntingDistribution)
        self.wastingDistribution = dcp(data.wastingDistribution)
        self.breastfeedingDistribution = dcp(data.breastfeedingDistribution)
        self.anemiaDistribution = dcp(data.anemiaDistribution)
        self.fracPoor = dcp(data.demographics['fraction food insecure (default poor)'])
        self.fracNotPoor = 1 - self.fracPoor
        self.fracExposedMalaria = dcp(data.fracExposedMalaria)
        self.RRdeathStunting = dcp(data.RRdeathStunting)
        self.RRdeathWasting = dcp(data.RRdeathWasting)
        self.RRdeathBreastfeeding = dcp(data.RRdeathBreastfeeding)
        self.RRdeathByBirthOutcome = dcp(data.RRdeathByBirthOutcome)
        self.RRdeathAnemia = dcp(data.RRdeathAnemia)
        self.incidences = dcp(data.incidences)
        self.birthOutcomeDist = dcp(data.birthOutcomeDist)
        self.ageAppropriateBreastfeeding = dcp(data.ageAppropriateBreastfeeding)
        self.coverage = dcp(data.coverage)
        self.effectivenessMortality = dcp(data.effectivenessMortality)
        self.affectedFraction = dcp(data.affectedFraction)
        self.effectivenessIncidence = dcp(data.effectivenessIncidence)
        self.interventionsBirthOutcome = dcp(data.interventionsBirthOutcome)
        self.foodSecurityGroups = dcp(data.foodSecurityGroups)
        self.projectedBirths = dcp(data.projectedBirths)
        self.projectedWRApop = dcp(data.projectedWRApop)
        self.projectedWRApopByAge = dcp(data.projectedWRApopByAge)
        self.projectedPWpop = dcp(data.projectedPWpop)
        self.projectedGeneralPop = dcp(data.projectedGeneralPop)
        self.PWageDistribution = dcp(data.PWageDistribution)
        self.fracSevereDia = dcp(data.fracSevereDia)
        self.rawTargetPop = dcp(data.targetPopulation)
        self.attendance = dcp(data.demographics['school attendance WRA 15-19'])
        self.interventionCompleteList = dcp(data.interventionCompleteList)
        self.fracSAMtoMAM = dcp(data.fracSAMtoMAM)
        self.fracMAMtoSAM = dcp(data.fracMAMtoSAM)
    

# Add all functions for updating parameters due to interventions here....

    def getMortalityUpdate(self, newCoverage):
        mortalityUpdate = {}
        for pop in self.allPops:
            mortalityUpdate[pop] = {}
            for cause in self.causesOfDeath:
                mortalityUpdate[pop][cause] = 1.
        for pop in self.allPops:
            for intervention in newCoverage.keys():
                for cause in self.causesOfDeath:
                    affectedFrac = self.affectedFraction[intervention][pop][cause]
                    effectiveness = self.effectivenessMortality[intervention][pop][cause]
                    newCoverageVal = newCoverage[intervention]
                    oldCoverage = self.coverage[intervention]
                    reduction = affectedFrac * effectiveness * (newCoverageVal - oldCoverage) / (1. - effectiveness*oldCoverage)
                    mortalityUpdate[pop][cause] *= 1. - reduction
        return mortalityUpdate       

        
    def getBirthOutcomeUpdate(self, newCoverage):
        birthOutcomeUpdate = {}
        for outcome in self.birthOutcomes:
            birthOutcomeUpdate[outcome] = 1.
        for intervention in newCoverage.keys():
            for outcome in self.birthOutcomes:
                affectedFrac = self.interventionsBirthOutcome[intervention][outcome]['affected fraction']
                effectiveness = self.interventionsBirthOutcome[intervention][outcome]['effectiveness']
                newCoverageVal = newCoverage[intervention]
                oldCoverage = self.coverage[intervention]
                reduction = affectedFrac * effectiveness * (newCoverageVal - oldCoverage) / (1. - effectiveness*oldCoverage)
                birthOutcomeUpdate[outcome] *= 1. - reduction
        return birthOutcomeUpdate               
        
        
    def getStuntingUpdate(self, newCoverage):
        stuntingUpdate = {}
        for ageName in self.ages:
            stuntingUpdate[ageName] = 1.
            oldProbStunting = self.stuntingDistribution[ageName]["high"] + self.stuntingDistribution[ageName]["moderate"]
            for intervention in newCoverage.keys():            
                probStuntingIfCovered    = self.derived.probStuntedIfCovered[intervention]["covered"][ageName]
                probStuntingIfNotCovered = self.derived.probStuntedIfCovered[intervention]["not covered"][ageName]
                newProbStunting = newCoverage[intervention]*probStuntingIfCovered + (1.-newCoverage[intervention])*probStuntingIfNotCovered
                reduction = (oldProbStunting - newProbStunting)/oldProbStunting
                stuntingUpdate[ageName] *= 1. - reduction
        return stuntingUpdate

    def getAnemiaUpdate(self, newCoverage, thisHelper):
        anemiaUpdate = {}
        fracTargetedIFAS = thisHelper.setIFASFractionTargetted(self.attendance, self.fracPoor, self.fracExposedMalaria, self.interventionCompleteList, newCoverage["Long-lasting insecticide-treated bednets"])
        interventionsPW = ['IPTp', 'Multiple micronutrient supplementation', 'Iron and folic acid supplementation for pregnant women']        
        for pop in self.allPops:
            anemiaUpdate[pop] = 1.
            for intervention in newCoverage.keys():
                probAnemicIfCovered = self.derived.probAnemicIfCovered[intervention]["covered"][pop]
                probAnemicIfNotCovered = self.derived.probAnemicIfCovered[intervention]["not covered"][pop]
                thisCoverage = newCoverage[intervention]
                newProbAnemic = thisCoverage*probAnemicIfCovered + (1-thisCoverage)*probAnemicIfNotCovered
                oldProbAnemic = self.anemiaDistribution[pop]["anemic"]
                # adjust newProbAnemic if necessary as newProbAnemic is amongst subgroup of age group in some cases
                # new prob age group = prob old * frac not targeted + prob new in subgroup * frac targeted
                # PW interventions
                if any(this in intervention for this in interventionsPW) and "PW" in pop:
                    if 'malaria area' in intervention:
                        fractionTargeted = self.fracExposedMalaria
                    elif 'IPTp' in intervention:
                        fractionTargeted = self.fracExposedMalaria
                    else:
                        fractionTargeted = 1. - self.fracExposedMalaria
                    fractionNotTargeted = 1. - fractionTargeted
                    newProbAnemic = fractionNotTargeted * oldProbAnemic + newProbAnemic * fractionTargeted    
                # sprinkles
                if any(this in pop for this in ["6-11 months", "12-23 months", "24-59 months"]) and "Sprinkles" in intervention:
                    if 'malaria area' in intervention:
                        fractionTargeted = self.fracExposedMalaria
                    else:
                        fractionTargeted = 1. - self.fracExposedMalaria
                    fractionNotTargeted = 1. - fractionTargeted
                    newProbAnemic = fractionNotTargeted * oldProbAnemic + newProbAnemic * fractionTargeted     
                # PPCF + iron
                if any(this in pop for this in ["6-11 months", "12-23 months"]) and "Public provision of complementary foods with iron" in intervention:
                    if 'malaria area' in intervention:
                        fractionTargeted = self.fracExposedMalaria
                    else:
                        fractionTargeted = 1. - self.fracExposedMalaria   
                    fractionNotTargeted = 1. - fractionTargeted
                    newProbAnemic = fractionNotTargeted * oldProbAnemic + newProbAnemic * fractionTargeted     
                # WRA IFAS
                if "IFAS" in intervention and "WRA" in pop: 
                    fractionTargeted = fracTargetedIFAS[pop][intervention]
                    fractionNotTargeted = 1. - fractionTargeted
                    newProbAnemic = fractionNotTargeted * oldProbAnemic + newProbAnemic * fractionTargeted
                # bed nets
                if "insecticide-treated bednets" in intervention:
                    fractionTargeted = self.fracExposedMalaria
                    fractionNotTargeted = 1. - fractionTargeted
                    newProbAnemic = fractionNotTargeted * oldProbAnemic + newProbAnemic * fractionTargeted
                # now calculate reduction    
                reduction = (oldProbAnemic - newProbAnemic)/oldProbAnemic
                anemiaUpdate[pop] *= 1. - reduction
        return anemiaUpdate

    def getWastingPrevalenceUpdate(self, newCoverage):
        wastingUpdate = {} # overall update to prevalence of MAM and SAM
        fromSAMtoMAMupdate = {} # accounts for children moving from SAM to MAM after SAM treatment
        fromMAMtoSAMupdate = {} # accounts for children moving from MAM to SAM after MAM treatment
        for ageName in self.ages:
            fromSAMtoMAMupdate[ageName] = {}
            fromMAMtoSAMupdate[ageName] = {}
            wastingUpdate[ageName] = {}
            for wastingCat in self.wastedList:
                fromSAMtoMAMupdate[ageName][wastingCat] = 1.
                fromMAMtoSAMupdate[ageName][wastingCat] = 1.
                wastingUpdate[ageName][wastingCat] = 1.
                oldProbWasting = self.wastingDistribution[ageName][wastingCat]
                for intervention in newCoverage.keys():
                    probWastingIfCovered = self.derived.probWastedIfCovered[wastingCat][intervention]["covered"][ageName]
                    probWastingIfNotCovered = self.derived.probWastedIfCovered[wastingCat][intervention]["not covered"][ageName]
                    newProbWasting = newCoverage[intervention]*probWastingIfCovered + (1.-newCoverage[intervention])*probWastingIfNotCovered
                    reduction = (oldProbWasting - newProbWasting) / oldProbWasting
                    wastingUpdate[ageName][wastingCat] *= 1. - reduction
            fromSAMtoMAMupdate[ageName]['MAM'] = (1. + (1.-wastingUpdate[ageName]['SAM']) * self.fracSAMtoMAM)
            fromMAMtoSAMupdate[ageName]['SAM'] = (1. - (1.-wastingUpdate[ageName]['MAM']) * self.fracMAMtoSAM)
        return wastingUpdate, fromSAMtoMAMupdate, fromMAMtoSAMupdate

    def addCoverageConstraints(self, newCoverages, listOfAgeCompartments, listOfReproductiveAgeCompartments):
        from copy import deepcopy as dcp
        constrainedCoverages = dcp(newCoverages)
        bednetCoverage = constrainedCoverages['Long-lasting insecticide-treated bednets']
        IPTpCoverage = constrainedCoverages['IPTp']
        
        # FIRST CALCULATE SOME USEFUL THINGS
        # calculate overlap of PPCF+iron target pop with sprinkles target pop
        targetSprinkles = 0.
        targetPPCFiron = 0.
        targetSprinklesMalaria = 0.
        targetPPCFironMalaria = 0.
        for age in range(0, len(listOfAgeCompartments)):
            ageName = listOfAgeCompartments[age].name
            targetSprinkles += self.rawTargetPop['Sprinkles'][ageName] * listOfAgeCompartments[age].getTotalPopulation()
            targetPPCFiron += self.rawTargetPop['Public provision of complementary foods with iron'][ageName] * listOfAgeCompartments[age].getTotalPopulation()
            targetSprinklesMalaria += self.rawTargetPop['Sprinkles (malaria area)'][ageName] * listOfAgeCompartments[age].getTotalPopulation()
            targetPPCFironMalaria += self.rawTargetPop['Public provision of complementary foods with iron (malaria area)'][ageName] * listOfAgeCompartments[age].getTotalPopulation()
        percentExtraPop = (targetSprinkles - targetPPCFiron) / targetPPCFiron
        percentExtraPopMalaria = (targetSprinklesMalaria - targetPPCFironMalaria) / targetPPCFironMalaria
        
        # calculate average anemia prevalence children and WRA
        thisList = []
        for age in range(0, len(listOfAgeCompartments)):
            thisList.append(listOfAgeCompartments[age].getAnemicFraction())
        aveAnemicFracChildren = sum(thisList)/len(thisList)
        thisList = []
        for age in range(0, len(listOfReproductiveAgeCompartments)):
            thisList.append(listOfReproductiveAgeCompartments[age].getAnemicFraction())
        aveAnemicFracWRA = sum(thisList)/len(thisList)
        
        # NOW ADD ALL CONSTRAINTS
        for intervention in newCoverages.keys():
            # set bed net constraints for all WRA IFAS interventions            
            if ('IFAS' in intervention) and ('malaria' in intervention):
                if 'bed nets' in intervention:
                    if newCoverages[intervention] > (1. - bednetCoverage):
                        constrainedCoverages[intervention] = (1. - bednetCoverage)
                elif 'bed nets' not in intervention:
                    if newCoverages[intervention] > bednetCoverage:
                        constrainedCoverages[intervention] = bednetCoverage
                        
            # add constraint on PPCF + iron in malaria area to allow maximum coverage to equal bednet coverage - do this before sprinkles constraint!
            if 'Public provision of complementary foods with iron (malaria area)' in intervention:
                if newCoverages[intervention] > bednetCoverage:
                    constrainedCoverages[intervention] = bednetCoverage

            # constrain PPCF to target only those not covered by PPCF + iron
            if 'Public provision of complementary foods' == intervention:
                totalPPCFCoverage = self.fracExposedMalaria * newCoverages['Public provision of complementary foods with iron (malaria area)'] + \
                               (1.-self.fracExposedMalaria) * newCoverages['Public provision of complementary foods with iron']
                if newCoverages[intervention] > (1.-totalPPCFCoverage):
                    constrainedCoverages[intervention] = (1. - totalPPCFCoverage)

            # TODO: If including a PPCF (malaria area) then put constraint here to prevent scaling up aove PPCF + iron (malaria area)

            # add constraints on sprinkles coverage                
            # prioritise PPCF+iron over sprinkles, taking into account extra pop which can be covered by sprinkles
            if 'Sprinkles' in intervention:
                if 'malaria' in intervention:
                    maxAllowedCov = (1. - newCoverages['Public provision of complementary foods with iron (malaria area)']) * (1. + percentExtraPopMalaria)
                    if newCoverages[intervention] > maxAllowedCov:                    
                        constrainedCoverages[intervention] = maxAllowedCov
                    if constrainedCoverages[intervention] > bednetCoverage:
                        constrainedCoverages[intervention] = bednetCoverage
                else:
                    maxAllowedCov = (1. - newCoverages['Public provision of complementary foods with iron']) * (1. + percentExtraPop)
                    if newCoverages[intervention] > maxAllowedCov:                        
                        constrainedCoverages[intervention] = maxAllowedCov
                # if anemia <20% set coverage to zero
                if aveAnemicFracChildren < 0.2:
                    constrainedCoverages[intervention] = 0.
                    
            # add constraints on vitamin A and zinc- neither can be given if sprinkles already given.  Constrain sprinkles first!
            s1 = 'Sprinkles'
            s2 = 'Sprinkles (malaria area)'
            totalNumSprinkles = constrainedCoverages[s1] * targetSprinkles + constrainedCoverages[s2] * targetSprinklesMalaria
            totalConstrainedSprinklesCov = totalNumSprinkles/(targetSprinkles + targetSprinklesMalaria)
            if newCoverages['Vitamin A supplementation'] > (1. - totalConstrainedSprinklesCov):
                constrainedCoverages['Vitamin A supplementation'] = (1. - totalConstrainedSprinklesCov)
            if newCoverages['Zinc supplementation'] > (1. - totalConstrainedSprinklesCov):
                constrainedCoverages['Zinc supplementation'] = (1. - totalConstrainedSprinklesCov)    
             
            # add IPTp constraint to PW MMS in malaria area
            if ('Multiple micronutrient' in intervention) and ('malaria area' in intervention):
                if newCoverages[intervention] > IPTpCoverage:
                    constrainedCoverages[intervention] = IPTpCoverage
            
            # add constraint on PW IFAS and MMS- prefer MMS as the most expensive
            if 'Iron and folic acid' in intervention:
                if 'malaria' in intervention:
                    if newCoverages[intervention] > 1. - constrainedCoverages['Multiple micronutrient supplementation (malaria area)']:
                        constrainedCoverages[intervention] = 1. - constrainedCoverages['Multiple micronutrient supplementation (malaria area)']
                    if constrainedCoverages[intervention] > IPTpCoverage:
                        constrainedCoverages[intervention] = IPTpCoverage
                else:
                    if newCoverages[intervention] > 1. - constrainedCoverages['Multiple micronutrient supplementation']:
                        constrainedCoverages[intervention] = 1. - constrainedCoverages['Multiple micronutrient supplementation']
                    
            # add constraint to WRA IFAS interventions, set to 0 coverage if anemia prevalance <20%
            if 'IFAS' in intervention:
                if aveAnemicFracWRA < 0.2:
                    constrainedCoverages[intervention] = 0.
                    
            # add food fortification constraints
            if ("IFA fortification" in intervention):
                # cannot give iron fortification to those already receiving IFA fortification
                maxAllowedCovIron = 1.-newCoverages[intervention]
                IFAend = intervention.replace('IFA ', '')
                ironIntName = 'Iron ' + IFAend
                ironCov = newCoverages[ironIntName]
                if ironCov > maxAllowedCovIron:
                    constrainedCoverages[ironIntName] = maxAllowedCovIron
                # only cover those not growing own food
                fracNotFarming = 1.- self.demographics['fraction of subsistence farming']
                constrainedCoverages[intervention] = newCoverages[intervention] * fracNotFarming
                constrainedCoverages[ironIntName] *= fracNotFarming
        return constrainedCoverages

    def addWastingInterventionConstraints(self, wastingUpdateDueToWastingIncidence):
        # cash transfers and PPCF only target the fraction poor
        constrainedWastingUpdate = {}
        for ageName in self.ages:
            constrainedWastingUpdate[ageName] = {}
            for wastingCat in self.wastedList:
                fracTargeted = self.fracPoor
                fracNotTargeted = 1.-fracTargeted
                oldProbThisCat = self.wastingDistribution[ageName][wastingCat]
                newProbThisCat = oldProbThisCat * wastingUpdateDueToWastingIncidence[wastingCat][ageName]
                newProbThisCat = fracTargeted * newProbThisCat + fracNotTargeted * oldProbThisCat
                # convert back into an update
                reduction  = (oldProbThisCat - newProbThisCat) / oldProbThisCat
                constrainedWastingUpdate[ageName][wastingCat] = 1.-reduction
        return constrainedWastingUpdate

    def getAppropriateBFNew(self, newCoverage):
        correctbfFracNew = {}
        for ageName in self.ages:
            correctPractice = self.ageAppropriateBreastfeeding[ageName]
            correctbfFracBefore = self.breastfeedingDistribution[ageName][correctPractice]
            correctbfFracNew[ageName] = correctbfFracBefore
            for intervention in newCoverage.keys():
                probCorrectIfCovered    = self.derived.probCorrectlyBreastfedIfCovered[intervention]["covered"][ageName]
                probCorrectIfNotCovered = self.derived.probCorrectlyBreastfedIfCovered[intervention]["not covered"][ageName]
                correctbfFracNewThis = newCoverage[intervention]*probCorrectIfCovered + (1.-newCoverage[intervention])*probCorrectIfNotCovered
                fracAdd = correctbfFracNewThis - correctbfFracBefore
                correctbfFracNew[ageName] += fracAdd
        return correctbfFracNew               

            
    def getIncidenceUpdate(self, newCoverage):
        incidenceUpdate = {}
        for ageName in self.ages:
            incidenceUpdate[ageName] = {}
            for condition in self.conditions:
                incidenceUpdate[ageName][condition] = 1.
        for ageName in self.ages:
            for intervention in newCoverage.keys():
                for condition in self.conditions:
                    affectedFrac = self.affectedFraction[intervention][ageName][condition]
                    effectiveness = self.effectivenessIncidence[intervention][ageName][condition]
                    newCoverageVal = newCoverage[intervention]
                    oldCoverage = self.coverage[intervention]
                    reduction = affectedFrac * effectiveness * (newCoverageVal - oldCoverage) / (1. - effectiveness*oldCoverage)
                    incidenceUpdate[ageName][condition] *= 1. - reduction
        return incidenceUpdate                         

    def getUpdatesDueToIncidence(self, beta):
        stuntingUpdate = {}
        anemiaUpdate = {}
        for ageName in self.ages:
            # stunting
            stuntingUpdate[ageName] = 1.
            newProbStunting = 0
            oldProbStunting = self.stuntingDistribution[ageName]["high"] + self.stuntingDistribution[ageName]["moderate"]
            # anemia
            anemiaUpdate[ageName] = 1.
            newProbAnemia = 0
            oldProbAnemia = self.anemiaDistribution[ageName]["anemic"]
            for breastfeedingCat in self.breastfeedingList:
                pab = self.breastfeedingDistribution[ageName][breastfeedingCat]
                # stunting
                t1 = beta[ageName][breastfeedingCat] * self.derived.fracStuntedIfDiarrhea["dia"][ageName]
                t2 = (1 - beta[ageName][breastfeedingCat]) * self.derived.fracStuntedIfDiarrhea["nodia"][ageName]                
                newProbStunting += pab * (t1 + t2)
                # anemia
                t1 = beta[ageName][breastfeedingCat] * self.derived.fracAnemicIfDiarrhea["dia"][ageName]
                t2 = (1 - beta[ageName][breastfeedingCat]) * self.derived.fracAnemicIfDiarrhea["nodia"][ageName]                
                newProbAnemia += pab * (t1 + t2)
            # stunting    
            reductionStunting = (oldProbStunting - newProbStunting)/oldProbStunting 
            stuntingUpdate[ageName] *= 1. - reductionStunting
            # anemia
            reductionAnemia = (oldProbAnemia - newProbAnemia)/oldProbAnemia
            anemiaUpdate[ageName] *= 1. - reductionAnemia
        # wasting (SAM and MAM)
        wastingUpdate = {}
        for ageName in self.ages:
            wastingUpdate[ageName] = {}
            for wastingCat in self.wastedList:
                wastingUpdate[ageName][wastingCat] = 1.
                newProbWasting = 0.
                oldProbWasting = self.wastingDistribution[ageName][wastingCat]
                for breastfeedingCat in self.breastfeedingList:
                    pab = self.breastfeedingDistribution[ageName][breastfeedingCat]
                    t1 = beta[ageName][breastfeedingCat] * self.derived.fracWastedIfDiarrhea[wastingCat]["dia"][ageName]
                    t2 = (1. - beta[ageName][breastfeedingCat]) * \
                         self.derived.fracWastedIfDiarrhea[wastingCat]["nodia"][ageName]
                    newProbWasting += pab * (t1 + t2)
                reductionWasting = (oldProbWasting - newProbWasting) / oldProbWasting
                wastingUpdate[ageName][wastingCat] *= 1. - reductionWasting
        return stuntingUpdate, anemiaUpdate, wastingUpdate

    def getWastingUpdateDueToWastingIncidence(self, incidenceBefore, incidenceAfter):
        wastingUpdate = {}
        for age in self.ages:
            reduction = (incidenceBefore[age] - incidenceAfter[age])/incidenceAfter[age]
            wastingUpdate[age] = 1. - reduction
        return wastingUpdate

    def getStuntingUpdateComplementaryFeeding(self, newCoverage):
        stuntingUpdate = {}
        for ageName in self.ages:
            stuntingUpdate[ageName] = 1.      
        key1 = 'Complementary feeding education'
        key2 = 'Public provision of complementary foods'
<<<<<<< HEAD
        # collect data
        X1 = self.demographics['fraction poor']
        X2 = self.demographics['fraction food insecure (poor)']
        X3 = self.demographics['fraction food insecure (not poor)']
        Ce  = newCoverage[key1]
        Cse = newCoverage[key2]
=======
        key3 = 'Public provision of complementary foods with iron'
        # collect data
        X1 = self.demographics['fraction food insecure (default poor)']
        X2 = 1.0 
        X3 = 0.0 
        Ce  = newCoverage[key1]
        Cse = newCoverage[key2] + newCoverage[key3]
        if Cse > 0.95: #::warning:: this is current saturation coverage
            Cse = 0.95
>>>>>>> 1444710b
        # calculate fraction of children in each of the food security/access to intervention groups
        Frac = [0.]*4
        Frac[0] = X1*(1.-X2)*Ce + (1.-X1)*(1.-X3)*Ce + X1*(1.-X2)*(1.-Ce)*Cse
        Frac[1] = X1*(1.-X2)*(1.-Ce)*(1.-Cse) + (1.-X1)*(1.-X3)*(1.-Ce)
        Frac[2] = X1*X2*Cse + (1.-X1)*X3*Ce
        Frac[3] = X1*X2*(1.-Cse) + (1.-X1)*X3*(1.-Ce)
        # calculate stunting update
        for ageName in self.ages:
            oldProbStunting = self.stuntingDistribution[ageName]["high"] + self.stuntingDistribution[ageName]["moderate"]
            newProbStunting = 0
            for i in range(len(self.foodSecurityGroups)):            
                probStuntedThisGroup = self.derived.probStuntedComplementaryFeeding[ageName][self.foodSecurityGroups[i]]
                newProbStunting += probStuntedThisGroup * Frac[i]
            reduction = (oldProbStunting - newProbStunting)/oldProbStunting
            stuntingUpdate[ageName] *= 1. - reduction
        return stuntingUpdate           <|MERGE_RESOLUTION|>--- conflicted
+++ resolved
@@ -405,14 +405,6 @@
             stuntingUpdate[ageName] = 1.      
         key1 = 'Complementary feeding education'
         key2 = 'Public provision of complementary foods'
-<<<<<<< HEAD
-        # collect data
-        X1 = self.demographics['fraction poor']
-        X2 = self.demographics['fraction food insecure (poor)']
-        X3 = self.demographics['fraction food insecure (not poor)']
-        Ce  = newCoverage[key1]
-        Cse = newCoverage[key2]
-=======
         key3 = 'Public provision of complementary foods with iron'
         # collect data
         X1 = self.demographics['fraction food insecure (default poor)']
@@ -422,7 +414,6 @@
         Cse = newCoverage[key2] + newCoverage[key3]
         if Cse > 0.95: #::warning:: this is current saturation coverage
             Cse = 0.95
->>>>>>> 1444710b
         # calculate fraction of children in each of the food security/access to intervention groups
         Frac = [0.]*4
         Frac[0] = X1*(1.-X2)*Ce + (1.-X1)*(1.-X3)*Ce + X1*(1.-X2)*(1.-Ce)*Cse
