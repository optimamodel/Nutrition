# -*- coding: utf-8 -*-
"""
Created on Fri April 1 2016

@author: madhura
"""
from __future__ import division
from copy import deepcopy as dcp

class Params:
    def __init__(self, data, derived, keyList):
        self.derived = derived

        for key in keyList.keys():
            setattr(self, key, keyList[key])

        self.causesOfDeath = dcp(data.causesOfDeath)
        self.conditions = dcp(data.conditions)
        self.demographics = dcp(data.demographics)
        self.causeOfDeathDist = dcp(data.causeOfDeathDist)
        self.stuntingDistribution = dcp(data.stuntingDistribution)
        self.wastingDistribution = dcp(data.wastingDistribution)
        self.breastfeedingDistribution = dcp(data.breastfeedingDistribution)
        self.anemiaDistribution = dcp(data.anemiaDistribution)
        self.fracPoor = dcp(data.demographics['fraction food insecure (default poor)'])
        self.fracNotPoor = 1 - self.fracPoor
        self.fracExposedMalaria = dcp(data.fracExposedMalaria)
        self.RRdeathStunting = dcp(data.RRdeathStunting)
        self.RRdeathWasting = dcp(data.RRdeathWasting)
        self.RRdeathBreastfeeding = dcp(data.RRdeathBreastfeeding)
        self.RRdeathByBirthOutcome = dcp(data.RRdeathByBirthOutcome)
        self.RRdeathAnemia = dcp(data.RRdeathAnemia)
        self.incidences = dcp(data.incidences)
        self.birthOutcomeDist = dcp(data.birthOutcomeDist)
        self.ageAppropriateBreastfeeding = dcp(data.ageAppropriateBreastfeeding)
        self.coverage = dcp(data.coverage)
        self.effectivenessMortality = dcp(data.effectivenessMortality)
        self.affectedFraction = dcp(data.affectedFraction)
        self.effectivenessIncidence = dcp(data.effectivenessIncidence)
        self.interventionsBirthOutcome = dcp(data.interventionsBirthOutcome)
        self.foodSecurityGroups = dcp(data.foodSecurityGroups)
        self.projectedBirths = dcp(data.projectedBirths)
        self.projectedWRApop = dcp(data.projectedWRApop)
        self.projectedWRApopByAge = dcp(data.projectedWRApopByAge)
        self.projectedPWpop = dcp(data.projectedPWpop)
        self.projectedGeneralPop = dcp(data.projectedGeneralPop)
        self.PWageDistribution = dcp(data.PWageDistribution)
        self.fracSevereDia = dcp(data.fracSevereDia)
        self.rawTargetPop = dcp(data.targetPopulation)
<<<<<<< HEAD
        self.durationWastingOnTreatment = dcp(data.durationWastedOnTreatment)
        self.durationWastedNoTreatment = dcp(derived.durationWastedNoTreatment)
=======
        self.attendance = dcp(data.demographics['school attendance WRA 15-19'])
        self.interventionCompleteList = dcp(data.interventionCompleteList)
>>>>>>> de7a2043
    

# Add all functions for updating parameters due to interventions here....

    def getMortalityUpdate(self, newCoverage):
        mortalityUpdate = {}
        for pop in self.allPops:
            mortalityUpdate[pop] = {}
            for cause in self.causesOfDeath:
                mortalityUpdate[pop][cause] = 1.
        for pop in self.allPops:
            for intervention in newCoverage.keys():
                for cause in self.causesOfDeath:
                    affectedFrac = self.affectedFraction[intervention][pop][cause]
                    effectiveness = self.effectivenessMortality[intervention][pop][cause]
                    newCoverageVal = newCoverage[intervention]
                    oldCoverage = self.coverage[intervention]
                    reduction = affectedFrac * effectiveness * (newCoverageVal - oldCoverage) / (1. - effectiveness*oldCoverage)
                    mortalityUpdate[pop][cause] *= 1. - reduction
        return mortalityUpdate       

        
    def getBirthOutcomeUpdate(self, newCoverage):
        birthOutcomeUpdate = {}
        for outcome in self.birthOutcomes:
            birthOutcomeUpdate[outcome] = 1.
        for intervention in newCoverage.keys():
            for outcome in self.birthOutcomes:
                affectedFrac = self.interventionsBirthOutcome[intervention][outcome]['affected fraction']
                effectiveness = self.interventionsBirthOutcome[intervention][outcome]['effectiveness']
                newCoverageVal = newCoverage[intervention]
                oldCoverage = self.coverage[intervention]
                reduction = affectedFrac * effectiveness * (newCoverageVal - oldCoverage) / (1. - effectiveness*oldCoverage)
                birthOutcomeUpdate[outcome] *= 1. - reduction
        return birthOutcomeUpdate               
        
        
    def getStuntingUpdate(self, newCoverage):
        stuntingUpdate = {}
        for ageName in self.ages:
            stuntingUpdate[ageName] = 1.
            oldProbStunting = self.stuntingDistribution[ageName]["high"] + self.stuntingDistribution[ageName]["moderate"]
            for intervention in newCoverage.keys():            
                probStuntingIfCovered    = self.derived.probStuntedIfCovered[intervention]["covered"][ageName]
                probStuntingIfNotCovered = self.derived.probStuntedIfCovered[intervention]["not covered"][ageName]
                newProbStunting = newCoverage[intervention]*probStuntingIfCovered + (1.-newCoverage[intervention])*probStuntingIfNotCovered
                reduction = (oldProbStunting - newProbStunting)/oldProbStunting
                stuntingUpdate[ageName] *= 1. - reduction
        return stuntingUpdate

    def getAnemiaUpdate(self, newCoverage, thisHelper):
        anemiaUpdate = {}
        fracTargetedIFAS = thisHelper.setIFASFractionTargetted(self.attendance, self.fracPoor, self.fracExposedMalaria, self.interventionCompleteList, newCoverage["Long-lasting insecticide-treated bednets"])
        interventionsPW = ['IPTp', 'Multiple micronutrient supplementation', 'Iron and folic acid supplementation for pregnant women']        
        for pop in self.allPops:
            anemiaUpdate[pop] = 1.
            for intervention in newCoverage.keys():
                probAnemicIfCovered = self.derived.probAnemicIfCovered[intervention]["covered"][pop]
                probAnemicIfNotCovered = self.derived.probAnemicIfCovered[intervention]["not covered"][pop]
                thisCoverage = newCoverage[intervention]
                newProbAnemic = thisCoverage*probAnemicIfCovered + (1-thisCoverage)*probAnemicIfNotCovered
                oldProbAnemic = self.anemiaDistribution[pop]["anemic"]
                # adjust newProbAnemic if necessary as newProbAnemic is amongst subgroup of age group in some cases
                # new prob age group = prob old * frac not targeted + prob new in subgroup * frac targeted
                # PW interventions
                if any(this in intervention for this in interventionsPW) and "PW" in pop:
                    if 'malaria area' in intervention:
                        fractionTargeted = self.fracExposedMalaria
                    elif 'IPTp' in intervention:
                        fractionTargeted = self.fracExposedMalaria
                    else:
                        fractionTargeted = 1. - self.fracExposedMalaria
                    fractionNotTargeted = 1. - fractionTargeted
                    newProbAnemic = fractionNotTargeted * oldProbAnemic + newProbAnemic * fractionTargeted    
                # sprinkles
                if any(this in pop for this in ["6-11 months", "12-23 months", "24-59 months"]) and "Sprinkles" in intervention:
                    if 'malaria area' in intervention:
                        fractionTargeted = self.fracExposedMalaria
                    else:
                        fractionTargeted = 1. - self.fracExposedMalaria
                    fractionNotTargeted = 1. - fractionTargeted
                    newProbAnemic = fractionNotTargeted * oldProbAnemic + newProbAnemic * fractionTargeted     
                # PPCF + iron
                if any(this in pop for this in ["6-11 months", "12-23 months"]) and "Public provision of complementary foods with iron" in intervention:
                    if 'malaria area' in intervention:
                        fractionTargeted = self.fracExposedMalaria
                    else:
                        fractionTargeted = 1. - self.fracExposedMalaria   
                    fractionNotTargeted = 1. - fractionTargeted
                    newProbAnemic = fractionNotTargeted * oldProbAnemic + newProbAnemic * fractionTargeted     
                # WRA IFAS
                if "IFAS" in intervention and "WRA" in pop: 
                    fractionTargeted = fracTargetedIFAS[pop][intervention]
                    fractionNotTargeted = 1. - fractionTargeted
                    newProbAnemic = fractionNotTargeted * oldProbAnemic + newProbAnemic * fractionTargeted
                # now calculate reduction    
                reduction = (oldProbAnemic - newProbAnemic)/oldProbAnemic
                anemiaUpdate[pop] *= 1. - reduction
        return anemiaUpdate

    def getWastingUpdate(self, newCoverage):
        wastingUpdate = {}
        for wastingCat in self.wastedList:
            wastingUpdate[wastingCat] = {}
            for ageName in self.ages:
                wastingUpdate[wastingCat][ageName] = 1.
                oldProbWasting = self.wastingDistribution[ageName][wastingCat]
                for intervention in newCoverage.keys():
                    probWastingIfCovered = self.derived.probWastedIfCovered[wastingCat][intervention]["covered"][ageName]
                    probWastingIfNotCovered = self.derived.probWastedIfCovered[wastingCat][intervention]["not covered"][ageName]
                    newProbWasting = newCoverage[intervention]*probWastingIfCovered + (1.-newCoverage[intervention])*probWastingIfNotCovered
                    reduction = (oldProbWasting - newProbWasting) / oldProbWasting
                    wastingUpdate[wastingCat][ageName] *= 1. - reduction
        return wastingUpdate

    def addCoverageConstraints(self, newCoverages, listOfAgeCompartments, listOfReproductiveAgeCompartments):
        from copy import deepcopy as dcp
        constrainedCoverages = dcp(newCoverages)
        bednetCoverage = constrainedCoverages['Long-lasting insecticide-treated bednets']
        IPTpCoverage = constrainedCoverages['IPTp']
        
        # FIRST CALCULATE SOME USEFUL THINGS
        # calculate overlap of PPCF+iron target pop with sprinkles target pop
        targetSprinkles = 0.
        targetPPCFiron = 0.
        targetSprinklesMalaria = 0.
        targetPPCFironMalaria = 0.
        for age in range(0, len(listOfAgeCompartments)):
            ageName = listOfAgeCompartments[age].name
            targetSprinkles += self.rawTargetPop['Sprinkles'][ageName] * listOfAgeCompartments[age].getTotalPopulation()
            targetPPCFiron += self.rawTargetPop['Public provision of complementary foods with iron'][ageName] * listOfAgeCompartments[age].getTotalPopulation()
            targetSprinklesMalaria += self.rawTargetPop['Sprinkles (malaria area)'][ageName] * listOfAgeCompartments[age].getTotalPopulation()
            targetPPCFironMalaria += self.rawTargetPop['Public provision of complementary foods with iron (malaria area)'][ageName] * listOfAgeCompartments[age].getTotalPopulation()
        percentExtraPop = (targetSprinkles - targetPPCFiron) / targetPPCFiron
        percentExtraPopMalaria = (targetSprinklesMalaria - targetPPCFironMalaria) / targetPPCFironMalaria
        
        # calculate average anemia prevalence children and WRA
        thisList = []
        for age in range(0, len(listOfAgeCompartments)):
            thisList.append(listOfAgeCompartments[age].getAnemicFraction())
        aveAnemicFracChildren = sum(thisList)/len(thisList)
        thisList = []
        for age in range(0, len(listOfReproductiveAgeCompartments)):
            thisList.append(listOfReproductiveAgeCompartments[age].getAnemicFraction())
        aveAnemicFracWRA = sum(thisList)/len(thisList)
        
        # NOW ADD ALL CONSTRAINTS
        for intervention in newCoverages.keys():
            # set bed net constraints for all WRA IFAS interventions            
            if ('IFAS' in intervention) and ('malaria' in intervention):
                if 'bed nets' in intervention:
                    if newCoverages[intervention] > (1. - bednetCoverage):
                        constrainedCoverages[intervention] = (1. - bednetCoverage)
                elif 'bed nets' not in intervention:
                    if newCoverages[intervention] > bednetCoverage:
                        constrainedCoverages[intervention] = bednetCoverage
                        
            # add constraint on PPCF + iron in malaria area to allow maximum coverage to equal bednet coverage - do this before sprinkles constraint!        
            if 'Public provision of complementary foods with iron (malaria area)' in intervention:
                if newCoverages[intervention] > bednetCoverage:
                    constrainedCoverages[intervention] = bednetCoverage
            
            # add constraints on sprinkles coverage                
            # prioritise PPCF+iron over sprinkles, taking into account extra pop which can be covered by sprinkles
            if 'Sprinkles' in intervention:
                if 'malaria' in intervention:
                    maxAllowedCov = (1. - newCoverages['Public provision of complementary foods with iron (malaria area)']) * (1. + percentExtraPopMalaria)
                    if newCoverages[intervention] > maxAllowedCov:                    
                        constrainedCoverages[intervention] = maxAllowedCov
                    if constrainedCoverages[intervention] > bednetCoverage:
                        constrainedCoverages[intervention] = bednetCoverage
                else:
                    maxAllowedCov = (1. - newCoverages['Public provision of complementary foods with iron']) * (1. + percentExtraPop)
                    if newCoverages[intervention] > maxAllowedCov:                        
                        constrainedCoverages[intervention] = maxAllowedCov
                # if anemia <20% set coverage to zero
                if aveAnemicFracChildren < 0.2:
                    constrainedCoverages[intervention] = 0.
                    
            # add constraints on vitamin A and zinc- neither can be given if sprinkles already given.  Constrain sprinkles first!
            s1 = 'Sprinkles'
            s2 = 'Sprinkles (malaria area)'
            totalNumSprinkles = constrainedCoverages[s1] * targetSprinkles + constrainedCoverages[s2] * targetSprinklesMalaria
            totalConstrainedSprinklesCov = totalNumSprinkles/(targetSprinkles + targetSprinklesMalaria)
            if newCoverages['Vitamin A supplementation'] > (1. - totalConstrainedSprinklesCov):
                constrainedCoverages['Vitamin A supplementation'] = (1. - totalConstrainedSprinklesCov)
            if newCoverages['Zinc supplementation'] > (1. - totalConstrainedSprinklesCov):
                constrainedCoverages['Zinc supplementation'] = (1. - totalConstrainedSprinklesCov)    
             
            # add IPTp constraint to PW MMS in malaria area
            if ('Multiple micronutrient' in intervention) and ('malaria area' in intervention):
                if newCoverages[intervention] > IPTpCoverage:
                    constrainedCoverages[intervention] = IPTpCoverage
            
            # add constraint on PW IFAS and MMS- prefer MMS as the most expensive
            if 'Iron and folic acid' in intervention:
                if 'malaria' in intervention:
                    if newCoverages[intervention] > 1. - constrainedCoverages['Multiple micronutrient supplementation (malaria area)']:
                        constrainedCoverages[intervention] = 1. - constrainedCoverages['Multiple micronutrient supplementation (malaria area)']
                    if constrainedCoverages[intervention] > IPTpCoverage:
                        constrainedCoverages[intervention] = IPTpCoverage
                else:
                    if newCoverages[intervention] > 1. - constrainedCoverages['Multiple micronutrient supplementation']:
                        constrainedCoverages[intervention] = 1. - constrainedCoverages['Multiple micronutrient supplementation']
                    
            # add constraint to WRA IFAS interventions, set to 0 coverage if anemia prevalance <20%
            if 'IFAS' in intervention:
                if aveAnemicFracWRA < 0.2:
                    constrainedCoverages[intervention] = 0.
                    
            # add food fortification constraints
            if ("fortification" in intervention) and ("salt" not in intervention):
                constrainedCoverages[intervention] = newCoverages[intervention] * (1.- self.demographics['fraction of subsistence farming'])

        return constrainedCoverages

    def getAppropriateBFNew(self, newCoverage):
        correctbfFracNew = {}
        for ageName in self.ages:
            correctPractice = self.ageAppropriateBreastfeeding[ageName]
            correctbfFracBefore = self.breastfeedingDistribution[ageName][correctPractice]
            correctbfFracNew[ageName] = correctbfFracBefore
            for intervention in newCoverage.keys():
                probCorrectIfCovered    = self.derived.probCorrectlyBreastfedIfCovered[intervention]["covered"][ageName]
                probCorrectIfNotCovered = self.derived.probCorrectlyBreastfedIfCovered[intervention]["not covered"][ageName]
                correctbfFracNewThis = newCoverage[intervention]*probCorrectIfCovered + (1.-newCoverage[intervention])*probCorrectIfNotCovered
                fracAdd = correctbfFracNewThis - correctbfFracBefore
                correctbfFracNew[ageName] += fracAdd
        return correctbfFracNew               

            
    def getIncidenceUpdate(self, newCoverage):
        incidenceUpdate = {}
        for ageName in self.ages:
            incidenceUpdate[ageName] = {}
            for condition in self.conditions:
                incidenceUpdate[ageName][condition] = 1.
        for ageName in self.ages:
            for intervention in newCoverage.keys():
                for condition in self.conditions:
                    affectedFrac = self.affectedFraction[intervention][ageName][condition]
                    effectiveness = self.effectivenessIncidence[intervention][ageName][condition]
                    newCoverageVal = newCoverage[intervention]
                    oldCoverage = self.coverage[intervention]
                    reduction = affectedFrac * effectiveness * (newCoverageVal - oldCoverage) / (1. - effectiveness*oldCoverage)
                    incidenceUpdate[ageName][condition] *= 1. - reduction
        return incidenceUpdate                         

    def getUpdatesDueToIncidence(self, beta):
        stuntingUpdate = {}
        anemiaUpdate = {}
        for ageName in self.ages:
            # stunting
            stuntingUpdate[ageName] = 1.
            newProbStunting = 0
            oldProbStunting = self.stuntingDistribution[ageName]["high"] + self.stuntingDistribution[ageName]["moderate"]
            # anemia
            anemiaUpdate[ageName] = 1.
            newProbAnemia = 0
            oldProbAnemia = self.anemiaDistribution[ageName]["anemic"]
            for breastfeedingCat in self.breastfeedingList:
                pab = self.breastfeedingDistribution[ageName][breastfeedingCat]
                # stunting
                t1 = beta[ageName][breastfeedingCat] * self.derived.fracStuntedIfDiarrhea["dia"][ageName]
                t2 = (1 - beta[ageName][breastfeedingCat]) * self.derived.fracStuntedIfDiarrhea["nodia"][ageName]                
                newProbStunting += pab * (t1 + t2)
                # anemia
                t1 = beta[ageName][breastfeedingCat] * self.derived.fracAnemicIfDiarrhea["dia"][ageName]
                t2 = (1 - beta[ageName][breastfeedingCat]) * self.derived.fracAnemicIfDiarrhea["nodia"][ageName]                
                newProbAnemia += pab * (t1 + t2)
            # stunting    
            reductionStunting = (oldProbStunting - newProbStunting)/oldProbStunting 
            stuntingUpdate[ageName] *= 1. - reductionStunting
            # anemia
            reductionAnemia = (oldProbAnemia - newProbAnemia)/oldProbAnemia
            anemiaUpdate[ageName] *= 1. - reductionAnemia
        # wasting (SAM and MAM)
        wastingUpdate = {}
        for wastingCat in self.wastedList:
            wastingUpdate[wastingCat] = {}
            for ageName in self.ages:
                wastingUpdate[wastingCat][ageName] = 1.
                newProbWasting = 0.
                oldProbWasting = self.wastingDistribution[ageName][wastingCat]
                for breastfeedingCat in self.breastfeedingList:
                    pab = self.breastfeedingDistribution[ageName][breastfeedingCat]
                    t1 = beta[ageName][breastfeedingCat] * self.derived.fracWastedIfDiarrhea[wastingCat]["dia"][ageName]
                    t2 = (1. - beta[ageName][breastfeedingCat]) * self.derived.fracWastedIfDiarrhea[wastingCat]["nodia"][ageName]
                    newProbWasting += pab* (t1 + t2)
                reductionWasting = (oldProbWasting - newProbWasting) / oldProbWasting
                wastingUpdate[wastingCat][ageName] *= 1. - reductionWasting
        return stuntingUpdate, anemiaUpdate, wastingUpdate

    def getWastingUpdateDueToWastingIncidence(self, incidenceBefore, incidenceAfter):
        reduction = (incidenceBefore - incidenceAfter)/incidenceAfter
        wastingUpdate = 1. - reduction
        return wastingUpdate

    def getStuntingUpdateComplementaryFeeding(self, newCoverage):
        stuntingUpdate = {}
        for ageName in self.ages:
            stuntingUpdate[ageName] = 1.      
        key1 = 'Complementary feeding education'
        key2 = 'Public provision of complementary foods'
        key3 = 'Public provision of complementary foods with iron'
        # collect data
        X1 = self.demographics['fraction food insecure (default poor)']
        X2 = 1.0 
        X3 = 0.0 
        Ce  = newCoverage[key1]
        Cse = newCoverage[key2] + newCoverage[key3]
        if Cse > 0.95: #::warning:: this is current saturation coverage
            Cse = 0.95
        # calculate fraction of children in each of the food security/access to intervention groups
        Frac = [0.]*4
        Frac[0] = X1*(1.-X2)*Ce + (1.-X1)*(1.-X3)*Ce + X1*(1.-X2)*(1.-Ce)*Cse
        Frac[1] = X1*(1.-X2)*(1.-Ce)*(1.-Cse) + (1.-X1)*(1.-X3)*(1.-Ce)
        Frac[2] = X1*X2*Cse + (1.-X1)*X3*Ce
        Frac[3] = X1*X2*(1.-Cse) + (1.-X1)*X3*(1.-Ce)
        # calculate stunting update
        for ageName in self.ages:
            oldProbStunting = self.stuntingDistribution[ageName]["high"] + self.stuntingDistribution[ageName]["moderate"]
            newProbStunting = 0
            for i in range(len(self.foodSecurityGroups)):            
                probStuntedThisGroup = self.derived.probStuntedComplementaryFeeding[ageName][self.foodSecurityGroups[i]]
                newProbStunting += probStuntedThisGroup * Frac[i]
            reduction = (oldProbStunting - newProbStunting)/oldProbStunting
            stuntingUpdate[ageName] *= 1. - reduction
        return stuntingUpdate           <|MERGE_RESOLUTION|>--- conflicted
+++ resolved
@@ -47,13 +47,10 @@
         self.PWageDistribution = dcp(data.PWageDistribution)
         self.fracSevereDia = dcp(data.fracSevereDia)
         self.rawTargetPop = dcp(data.targetPopulation)
-<<<<<<< HEAD
         self.durationWastingOnTreatment = dcp(data.durationWastedOnTreatment)
         self.durationWastedNoTreatment = dcp(derived.durationWastedNoTreatment)
-=======
         self.attendance = dcp(data.demographics['school attendance WRA 15-19'])
         self.interventionCompleteList = dcp(data.interventionCompleteList)
->>>>>>> de7a2043
     
 
 # Add all functions for updating parameters due to interventions here....
