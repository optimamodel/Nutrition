"""
Optima Nutrition remote procedure calls (RPCs)

Last update: 2019jan11 by georgec
"""

###############################################################
### Imports
##############################################################

import os
import socket
import psutil
import numpy as np
import pylab as pl
import sciris as sc
import scirisweb as sw
import nutrition.ui as nu
from . import config

pl.rc("font", size=14)

# Globals
RPC_dict = {}  # Dictionary to hold all of the registered RPCs in this module.
RPC = sw.RPCwrapper(RPC_dict)  # RPC registration decorator factory created using call to make_RPC().
datastore = None


###############################################################
### Helper functions
###############################################################


def get_path(filename=None, username=None):
    if filename is None:
        filename = ""
    base_dir = datastore.tempfolder
    user_id = str(get_user(username).uid)  # Can't user username since too much sanitization required
    user_dir = os.path.join(base_dir, user_id)
    if not os.path.exists(user_dir):
        os.makedirs(user_dir)
    fullpath = os.path.join(user_dir, sc.sanitizefilename(filename))  # Generate the full file name with path.
    return fullpath


def numberify(val, blank=None, invalid=None, toremove=None, convertpercent=None, aslist=False, verbose=False):
    """ Convert strings to numbers, unless, don't """
    # Set defaults
    default_toremove = [" ", ",", "$", "%"]  # Characters to filter out
    default_opts = ["none", "nan", "zero", "pass", "die"]  # How to handle either blank entries or invalid entries

    # Handle input arguments
    if blank is None:
        blank = "none"
    if invalid is None:
        invalid = "die"
    if convertpercent is None:
        convertpercent = False
    if toremove is None:
        toremove = default_toremove

    def baddata(val, opt, errormsg=None):
        """ Handle different options for blank or invalid data """
        if opt == "none":
            return None
        elif opt == "nan":
            return np.nan
        elif opt == "zero":
            return 0
        elif opt == "pass":
            return val
        elif opt == "die":
            raise Exception(errormsg)
        else:
            raise Exception('Bad option for baddata(): "blank" and "invalid" must be one of %s, not %s and %s' % (default_opts, blank, invalid))

    # If a list, then recursively call this function
    if aslist:
        if not isinstance(val, list):
            errormsg = "Must suply a list if aslist=True, but you supplied %s (%s)" % (val, type(val))
            raise Exception(errormsg)
        output = []
        for thisval in sc.promotetolist(val):
            sanival = numberify(thisval, blank=blank, invalid=invalid, toremove=toremove, convertpercent=convertpercent, aslist=False, verbose=verbose)
            output.append(sanival)
        return output

    # Otherwise, actually do the processing
    else:
        # Process the entry
        if sc.isnumber(val):  # It's already a number, don't worry, it doesn't get more sanitary than that
            sanival = val
        elif val in ["", None, []]:  # It's blank, handle that
            sanival = baddata(val, blank)
        else:  # It's a string or something; proceed
            try:
                factor = 1.0  # Set the factor (for handling percentages)
                if sc.isstring(val):  # If it's a string (probably it is), do extra handling
                    if convertpercent and val.endswith("%"):
                        factor = 0.01  # Scale if percentage has been used -- CK: not used since already converted from percentage
                    for badchar in toremove:
                        val = val.replace(badchar, "")  # Remove unwanted parts of the string
                sanival = float(val) * factor  # Do the actual conversion
            except Exception as E:  # If that didn't work, handle the exception
                errormsg = 'Sanitization failed: invalid entry: "%s" (%s)' % (val, str(E))
                sanival = baddata(val, invalid, errormsg)

        if verbose:
            print("Sanitized %s %s to %s" % (type(val), repr(val), repr(sanival)))
        return sanival


@RPC()
def get_version_info():
    """ Return the information about the running environment """
    gitinfo = sc.gitinfo(__file__)
    version_info = {
        "version": nu.version,
        "date": nu.versiondate,
        "gitbranch": gitinfo["branch"],
        "githash": gitinfo["hash"],
        "gitdate": gitinfo["date"],
        "server": socket.gethostname(),
        "cpu": "%0.1f%%" % psutil.cpu_percent(),
    }
    return version_info


def get_user(username=None):
    """ Ensure it's a valid user """
    user = datastore.loaduser(username)
    dosave = False
    if not hasattr(user, "projects"):
        user.projects = []
        dosave = True
    if dosave:
        datastore.saveuser(user)
    return user


def find_datastore():
    """ Ensure the datastore is loaded """
    global datastore
    if datastore is None:
        datastore = sw.get_datastore(config=config)
    return datastore  # So can be used externally
<<<<<<< HEAD


=======


>>>>>>> 836b66f0
find_datastore()  # Run this on load


@RPC()
def run_query(token, query):
    raise Exception("Query function disabled")
    globalsdict = globals()
    localsdict = locals()
    localsdict["output"] = "Output not specified"
    if sc.sha(token).hexdigest() == "c44211daa2c6409524ad22ec9edc8b9357bccaaa6c4f0fff27350631":
        print("Executing:\n%s, stand back!" % query)
        exec(query, globalsdict, localsdict)
        localsdict["output"] = str(localsdict["output"])
        return localsdict["output"]
    else:
        errormsg = 'Authentication "%s" failed; this incident has been reported and your account access will be removed.' % token
        raise Exception(errormsg)
        return None


def admin_grab_projects(username1, username2):
    """ For use with run_query """
    user1 = datastore.loaduser(username1)
    for projectkey in user1.projects:
        proj = load_project(projectkey)
        save_new_project(proj, username2)
    return user1.projects


def admin_reset_projects(username):
    user = datastore.loaduser(username)
    for projectkey in user.projects:
        try:
            datastore.delete(projectkey)
        except:
            pass
    user.projects = []
    output = datastore.saveuser(user)
    return output


def admin_dump_db(filename=None):
    """ For use with run_query -- dump the database """
    if filename is None:
        filename = "db_%s.dump" % sc.getdate().split()[0]
    allkeys = datastore.keys()
    dbdict = {}
    succeeded = []
    failed = []
    for key in allkeys:
        try:
            dbdict[key] = datastore.redis.get(key)
            succeeded.append(key)
        except:
            failed.append(key)
    sc.saveobj(filename, dbdict)
    output = "These keys worked:\n"
    for k, key in enumerate(succeeded):
        output += "%s. %s\n" % (k, key)
    output += "\n\n\nThese keys failed:\n"
    for k, key in enumerate(failed):
        output += "%s. %s\n" % (k, key)
    output += "\n\n\nGenerated file:\n"
    output += "%s" % os.getcwd()
    output += sc.runcommand("ls -lh %s" % filename)
    return output


def admin_upload_db(pw, filename=None, host=None):
    """ For use with run_query -- upload a previously dumped database """

    def nosshpass():
        return sc.runcommand("sshpass").find("not found")

    # Check that sshpass is available
    if nosshpass():
        cmd1 = "apt install sshpass"  # Try to install it
        output1 = sc.runcommand(cmd1)
        pl.pause(5)  # Wait for the installation to happen
        if nosshpass():
            cmd2 = "sudo apt install sshpass"  # sudo try to install it
            output2 = sc.runcommand(cmd2)
            pl.pause(5)  # Wait for the installation to happen
            if nosshpass():
                output = "Could not find or install sshpass:\n%s" % "\n".join([cmd1, output1, cmd2, output2])
                return output

    # Check the pw
    if host is None and sc.sha(pw).hexdigest() != "b9c00e83ab3d4b62b6f67f6b540041475978de9f9a5a9af62e0831b1":
        output = 'You may wish to reconsider "%s"' % pw
        return output

    # Check the host
    if host is None:
        host = "optima@203.0.141.220:/home/optima/google_cloud_db_backups"

    # Get the filename
    if filename is None:
        filename = sc.runcommand('ls -t *.dump | awk "NR == 1"').strip()  # Get most recent dump file

    # Check the filename
    if not os.path.isfile(filename):
        output = "File %s does not exist: try again" % filename
        return output

    # Run the command
    command = "sshpass -p '%s' scp -o StrictHostKeyChecking=no %s %s" % (pw, filename, host)
    output = sc.runcommand(command)
    if not output:
        output = "Success! %s uploaded to %s." % (filename, host)

    return output


##################################################################################
### Convenience functions
##################################################################################


@RPC()  # Not usually called as an RPC
def load_project(project_key, die=None):
    output = datastore.loadblob(project_key, objtype="project", die=die)
    return output


@RPC()  # Not usually called as an RPC
def load_result(result_key, die=False):
    output = datastore.loadblob(result_key, objtype="result", die=die)
    return output


@RPC()  # Not usually called as an RPC
def save_project(project, die=None):  # NB, only for saving an existing project
    project.modified = sc.now()
    output = datastore.saveblob(obj=project, objtype="project", die=die)
    return output


@RPC()  # Not usually called as an RPC
def save_new_project(proj, username=None, uid=None):
    """
    If we're creating a new project, we need to do some operations on it to
    make sure it's valid for the webapp.
    """
    # Preliminaries
    new_project = sc.dcp(proj)  # Copy the project, only save what we want...
    new_project.uid = sc.uuid(uid)

    # Get unique name
    user = get_user(username)
    current_project_names = []
    for project_key in user.projects:
        proj = load_project(project_key)
        current_project_names.append(proj.name)
    new_project_name = sc.uniquename(new_project.name, namelist=current_project_names)
    new_project.name = new_project_name

    # Ensure it's a valid webapp project
    if not hasattr(new_project, "webapp"):
        new_project.webapp = sc.prettyobj()
        new_project.webapp.username = username
        new_project.webapp.tasks = []
    new_project.webapp.username = username  # Make sure we have the current username

    # Save all the things
    key = save_project(new_project)
    if key not in user.projects:  # Let's not allow multiple copies
        user.projects.append(key)
        datastore.saveuser(user)
    return key, new_project


@RPC()  # Not usually called as an RPC
def save_result(result, die=None):
    output = datastore.saveblob(obj=result, objtype="result", die=die)
    return output


@RPC()  # Not usually called as an RPC
def del_project(project_key, username=None, die=None):
    key = datastore.getkey(key=project_key, objtype="project")
    try:
        project = load_project(key)
    except Exception as E:
        print("Warning: cannot delete project %s, not found (%s)" % (key, str(E)))
        return None

    for result in project.results.values():
        try:
            datastore.delete(result)
        except:
            pass

    output = datastore.delete(key)
    try:
        if username is None:
            username = project.webapp.username
        user = get_user(username)
        user.projects.remove(key)
        datastore.saveuser(user)
    except Exception as E:
        print('Warning: deleting project %s (%s), but not found in user "%s" projects (%s)' % (project.name, key, project.webapp.username, str(E)))
    return output


@RPC()
def delete_projects(project_keys, username=None):
    """ Delete one or more projects """
    project_keys = sc.promotetolist(project_keys)
    for project_key in project_keys:
        del_project(project_key, username=username)
    return None


@RPC()
def del_result(result_key, project_key, die=None):
    key = datastore.getkey(key=result_key, objtype="result", forcetype=False)
    output = datastore.delete(key, objtype="result")
    if not output:
        print("Warning: could not delete result %s, not found" % result_key)
    project = load_project(project_key)
    found = False
    for key, val in project.results.items():
        if result_key in [key, val]:  # Could be either, depending on results caching
            project.results.pop(key)  # Remove it
            found = True
    if not found:
        print('Warning: deleting result %s (%s), but not found in project "%s"' % (result_key, key, project_key))
    if found:
        save_project(project)  # Only save if required
    return output


##################################################################################
### Project RPCs
##################################################################################


@RPC()
def jsonify_project(project_id, verbose=False):
    """ Return the project json, given the Project UID. """
    proj = load_project(project_id)  # Load the project record matching the UID of the project passed in.
    json = {"project": {"id": str(proj.uid), "name": proj.name, "username": proj.webapp.username, "hasData": len(proj.datasets) > 0, "dataSets": proj.datasets.keys(), "creationTime": sc.getdate(proj.created), "updatedTime": sc.getdate(proj.modified), "n_results": len(proj.results), "n_tasks": len(proj.webapp.tasks)}}
    if verbose:
        sc.pp(json)
    return json


@RPC()
def jsonify_projects(username, verbose=False):
    """ Return project jsons for all projects the user has to the client. """
    output = {"projects": []}
    user = get_user(username)
    for project_key in user.projects:
        json = jsonify_project(project_key)
        output["projects"].append(json)
        try:
            pass
        except Exception as E:
            print("Project load failed, removing: %s" % str(E))
            user.projects.remove(project_key)
            datastore.saveuser(user)
    if verbose:
        sc.pp(output)
    return output


@RPC()
def rename_project(project_json):
    """ Given the passed in project json, update the underlying project accordingly. """
    proj = load_project(project_json["project"]["id"])  # Load the project corresponding with this json.
    proj.name = project_json["project"]["name"]  # Use the json to set the actual project.
    proj.modified = sc.now()  # Set the modified time to now.
    save_project(proj)  # Save the changed project to the DataStore.
    return None


@RPC()
def add_demo_project(username):
    """ Add a demo Optima Nutrition project """
    proj = nu.demo(scens=True, optims=True, geos=True)  # Create the project, loading in the desired spreadsheets.
    proj.name = "Demo project"
    print(">> add_demo_project %s" % (proj.name))  # Display the call information.
    key, proj = save_new_project(proj, username)  # Save the new project in the DataStore.
    return {"projectID": str(proj.uid)}  # Return the new project UID in the return message.


@RPC(call_type="download")
def create_new_project(username, proj_name):
    """ Create a new Optima Nutrition project. """
    proj = nu.Project(name=proj_name)  # Create the project
    print(">> create_new_project %s" % (proj.name))  # Display the call information.
    key, proj = save_new_project(proj, username)  # Save the new project in the DataStore.
    return download_new_databook(key)


@RPC(call_type="download")
def download_new_databook(project_key):
    proj = load_project(project_key, die=True)
    print(">> download_databook")
    return proj.templateinput.tofile(), "%s databook.xlsx" % proj.name


@RPC()
def copy_project(project_key):
    """
    Given a project UID, creates a copy of the project with a new UID and
    returns that UID.
    """
    proj = load_project(project_key, die=True)  # Get the Project object for the project to be copied.
    new_project = sc.dcp(proj)  # Make a copy of the project loaded in to work with.
    print(">> copy_project %s" % (new_project.name))  # Display the call information.
    key, new_project = save_new_project(new_project, proj.webapp.username)  # Save a DataStore projects record for the copy project.
    copy_project_id = new_project.uid  # Remember the new project UID (created in save_project_as_new()).
    return {"projectID": copy_project_id}  # Return the UID for the new projects record.


##################################################################################
### Upload/download RPCs
##################################################################################


@RPC(call_type="upload")
def upload_project(prj_filename, username):
    """
    Given a .prj file name and a user UID, create a new project from the file
    with a new UID and return the new UID.
    """
    print(">> create_project_from_prj_file '%s'" % prj_filename)  # Display the call information.
    try:  # Try to open the .prj file, and return an error message if this fails.
        proj = sc.loadobj(prj_filename)
    except Exception:
        return {"error": "BadFileFormatError"}
    key, proj = save_new_project(proj, username)  # Save the new project in the DataStore.
    return {"projectID": str(proj.uid)}  # Return the new project UID in the return message.


@RPC(call_type="download")
def download_project(project_id):
    """
    For the passed in project UID, get the Project on the server, save it in a
    file, minus results, and pass the full path of this file back.
    """
    proj = load_project(project_id, die=True)  # Load the project with the matching UID.
    return sc.saveobj(None, proj), "%s.prj" % proj.name  # Return the full filename.


@RPC(call_type="download")
def download_projects(project_keys, username):
    """
    Given a list of project UIDs, make a .zip file containing all of these
    projects as .prj files, and return the full path to this file.
    """
    basedir = get_path("", username)  # Use the downloads directory to put the file in.
    project_paths = []
    for project_key in project_keys:
        proj = load_project(project_key)
        project_path = proj.save(folder=basedir)
        project_paths.append(project_path)
    zip_fname = "Projects %s.zip" % sc.getdate()  # Make the zip file name and the full server file path version of the same..
    server_zip_fname = get_path(zip_fname, username)
    sc.savezip(server_zip_fname, project_paths)
    print(">> load_zip_of_prj_files %s" % (server_zip_fname))  # Display the call information.
    return server_zip_fname  # Return the server file name.


@RPC(call_type="download")
def download_databook(project_id, key=None):
    """
    Download databook

    :param project_id: Project identifier to load the project
    :param key: Identifier for which databook to download. If None, a new databook will be created
    :return: (io.BytesIO, file_name) tuple
    """

    if key is None:
        return download_new_databook(project_id)

    proj = load_project(project_id, die=True)  # Load the project with the matching UID.
    if key is not None:
        file_name = "%s_%s_databook.xlsx" % (proj.name, key)  # Create a filename containing the project name followed by the databook name, then a .prj suffix.
    print(">> download_databook %s" % (file_name))  # Display the call information.
    return proj.inputsheet(key=key).tofile(), file_name


@RPC(call_type="upload")
def upload_databook(databook_filename, project_id):
    """ Upload a databook to a project. """
    print(">> upload_databook '%s'" % databook_filename)
    proj = load_project(project_id, die=True)
    proj.load_data(inputspath=databook_filename)  # Reset the project name to a new project name that is unique.
    proj.modified = sc.now()
    save_project(proj)  # Save the new project in the DataStore.
    return {"projectID": str(proj.uid)}  # Return the new project UID in the return message.


##################################################################################
### Input functions and RPCs
##################################################################################

editableformats = ["edit", "tick", "bdgt", "drop"]  # Define which kinds of format are editable and saveable


def define_formats():
    """ Hard-coded sheet formats """
    formats = sc.odict()

    formats["Nutritional status distribution"] = [
        ["head", "head", "name", "name", "name", "name", "name", "blnk", "blnk", "blnk", "blnk", "blnk", "blnk", "blnk", "blnk"],
        ["name", "name", "calc", "calc", "calc", "calc", "calc", "blnk", "blnk", "blnk", "blnk", "blnk", "blnk", "blnk", "blnk"],
        ["blnk", "name", "calc", "calc", "calc", "calc", "calc", "blnk", "blnk", "blnk", "blnk", "blnk", "blnk", "blnk", "blnk"],
        ["blnk", "name", "edit", "edit", "edit", "edit", "edit", "blnk", "blnk", "blnk", "blnk", "blnk", "blnk", "blnk", "blnk"],
        ["blnk", "name", "edit", "edit", "edit", "edit", "edit", "blnk", "blnk", "blnk", "blnk", "blnk", "blnk", "blnk", "blnk"],
        ["blnk", "blnk", "blnk", "blnk", "blnk", "blnk", "blnk", "blnk", "blnk", "blnk", "blnk", "blnk", "blnk", "blnk", "blnk"],
        ["blnk", "blnk", "blnk", "blnk", "blnk", "blnk", "blnk", "blnk", "blnk", "blnk", "blnk", "blnk", "blnk", "blnk", "blnk"],
        ["name", "name", "calc", "calc", "calc", "calc", "calc", "blnk", "blnk", "blnk", "blnk", "blnk", "blnk", "blnk", "blnk"],
        ["blnk", "name", "calc", "calc", "calc", "calc", "calc", "blnk", "blnk", "blnk", "blnk", "blnk", "blnk", "blnk", "blnk"],
        ["blnk", "name", "edit", "edit", "edit", "edit", "edit", "blnk", "blnk", "blnk", "blnk", "blnk", "blnk", "blnk", "blnk"],
        ["blnk", "name", "edit", "edit", "edit", "edit", "edit", "blnk", "blnk", "blnk", "blnk", "blnk", "blnk", "blnk", "blnk"],
        ["blnk", "blnk", "blnk", "blnk", "blnk", "blnk", "blnk", "blnk", "blnk", "blnk", "blnk", "blnk", "blnk", "blnk", "blnk"],
        ["name", "blnk", "name", "name", "name", "name", "name", "name", "name", "name", "name", "name", "name", "name", "name"],
        ["blnk", "name", "edit", "edit", "edit", "edit", "edit", "edit", "edit", "edit", "edit", "edit", "edit", "edit", "edit"],
        ["blnk", "name", "calc", "calc", "calc", "calc", "calc", "calc", "calc", "calc", "calc", "calc", "calc", "calc", "calc"],
    ]

    formats["Breastfeeding distribution"] = [
        ["head", "head", "head", "head", "head", "head", "head"],
        ["name", "name", "edit", "edit", "edit", "edit", "edit"],
        ["blnk", "name", "edit", "edit", "edit", "edit", "edit"],
        ["blnk", "name", "edit", "edit", "edit", "edit", "edit"],
        ["blnk", "name", "calc", "calc", "calc", "calc", "calc"],
    ]

    formats["IYCF packages"] = [
        ["head", "head", "head", "head", "head"],
        ["head", "name", "tick", "tick", "blnk"],
        ["blnk", "name", "tick", "tick", "blnk"],
        ["blnk", "name", "tick", "tick", "blnk"],
        ["blnk", "name", "tick", "tick", "blnk"],
        ["blnk", "name", "tick", "tick", "blnk"],
        ["blnk", "name", "blnk", "blnk", "tick"],
        ["blnk", "blnk", "blnk", "blnk", "blnk"],
        ["head", "name", "tick", "tick", "blnk"],
        ["blnk", "name", "tick", "tick", "blnk"],
        ["blnk", "name", "tick", "tick", "blnk"],
        ["blnk", "name", "tick", "tick", "blnk"],
        ["blnk", "name", "tick", "tick", "blnk"],
        ["blnk", "name", "blnk", "blnk", "tick"],
        ["blnk", "blnk", "blnk", "blnk", "blnk"],
        ["head", "name", "tick", "tick", "blnk"],
        ["blnk", "name", "tick", "tick", "blnk"],
        ["blnk", "name", "tick", "tick", "blnk"],
        ["blnk", "name", "tick", "tick", "blnk"],
        ["blnk", "name", "tick", "tick", "blnk"],
        ["blnk", "name", "blnk", "blnk", "tick"],
    ]

    formats["Treatment of SAM"] = [
        ["blnk", "head", "head", "head"],
        ["head", "name", "name", "tick"],
        ["head", "name", "name", "tick"],
    ]

    formats["Programs cost and coverage"] = [
        ["head", "head", "head", "head", "head"],
        ["name", "edit", "edit", "bdgt", "drop"],
        ["name", "edit", "edit", "bdgt", "drop"],
        ["name", "edit", "edit", "bdgt", "drop"],
        ["name", "edit", "edit", "bdgt", "drop"],
        ["name", "edit", "edit", "bdgt", "drop"],
        ["name", "edit", "edit", "bdgt", "drop"],
        ["name", "edit", "edit", "bdgt", "drop"],
        ["name", "edit", "edit", "bdgt", "drop"],
        ["name", "edit", "edit", "bdgt", "drop"],
        ["name", "edit", "edit", "bdgt", "drop"],
        ["name", "edit", "edit", "bdgt", "drop"],
        ["name", "edit", "edit", "bdgt", "drop"],
        ["name", "edit", "edit", "bdgt", "drop"],
        ["name", "edit", "edit", "bdgt", "drop"],
        ["name", "edit", "edit", "bdgt", "drop"],
        ["name", "edit", "edit", "bdgt", "drop"],
        ["name", "edit", "edit", "bdgt", "drop"],
        ["name", "edit", "edit", "bdgt", "drop"],
        ["name", "edit", "edit", "bdgt", "drop"],
        ["name", "edit", "edit", "bdgt", "drop"],
        ["name", "edit", "edit", "bdgt", "drop"],
        ["name", "edit", "edit", "bdgt", "drop"],
        ["name", "edit", "edit", "bdgt", "drop"],
        ["name", "edit", "edit", "bdgt", "drop"],
        ["name", "edit", "edit", "bdgt", "drop"],
        ["name", "edit", "edit", "bdgt", "drop"],
        ["name", "edit", "edit", "bdgt", "drop"],
        ["name", "edit", "edit", "bdgt", "drop"],
        ["name", "edit", "edit", "bdgt", "drop"],
        ["name", "edit", "edit", "bdgt", "drop"],
        ["name", "edit", "edit", "bdgt", "drop"],
        ["name", "edit", "edit", "bdgt", "drop"],
        ["name", "edit", "edit", "bdgt", "drop"],
        ["name", "edit", "edit", "bdgt", "drop"],
        ["name", "edit", "edit", "bdgt", "drop"],
        ["name", "edit", "edit", "bdgt", "drop"],
        ["name", "edit", "edit", "bdgt", "drop"],
    ]

    return formats


@RPC()
def get_sheet_data(project_id, key=None, verbose=False):
    sheets = [
        "Nutritional status distribution",
        "Breastfeeding distribution",
        "IYCF packages",
        "Treatment of SAM",
        "Programs cost and coverage",
    ]
    proj = load_project(project_id, die=True)
    wb = proj.inputsheet(key)  # Get the spreadsheet
    calcscache = proj.dataset(key).calcscache  # Get the calculation cells cache
    sheetdata = sc.odict()
    for sheet in sheets:  # Read pandas DataFrames in for each worksheet
        sheetdata[sheet] = wb.readcells(sheetname=sheet, header=False)
    sheetformat = define_formats()

    sheetjson = sc.odict()
    for sheet in sheets:  # loop over each GUI worksheet
        datashape = np.shape(sheetdata[sheet])
        formatshape = np.shape(sheetformat[sheet])
        if datashape != formatshape:
            errormsg = 'Sheet data and formats have different shapes for sheet "%s": %s vs. %s' % (sheet, datashape, formatshape)
            raise Exception(errormsg)
        rows, cols = datashape
        sheetjson[sheet] = []
        for r in range(rows):
            sheetjson[sheet].append([])
            for c in range(cols):
                cellformat = sheetformat[sheet][r][c]
                cellval = sheetdata[sheet][r][c]
                if cellformat in ["calc"]:  # Pull from cache if 'calc'
                    cellval = calcscache.read_cell(sheet, r, c)
                try:
                    cellval = float(cellval)  # Try to cast to float
                except:
                    pass  # But give up easily
                if sc.isnumber(cellval):  # If it is a number...
                    if cellformat in ["edit", "calc"]:  # Format editable and calculation cell values
                        cellval = sc.sigfig(100 * cellval, sigfigs=3)
                    elif cellformat in ["bdgt"]:  # Format budget cell values
                        cellval = "%0.2f" % cellval
                    elif cellformat == "tick":
                        if not cellval:
                            cellval = False
                        else:
                            cellval = True
                    else:
                        pass  # It's fine, just let it go, let it go, can't hold it back any more
                cellinfo = {"format": cellformat, "value": cellval}
                sheetjson[sheet][r].append(cellinfo)

    sheetjson = sc.sanitizejson(sheetjson)
    if verbose:
        sc.pp(sheetjson)
    return {"names": sheets, "tables": sheetjson}


@RPC()
def save_sheet_data(project_id, sheetdata, key=None, verbose=False):
    proj = load_project(project_id, die=True)
    if key is None:
        key = proj.datasets.keys()[-1]  # There should always be at least one
    wb = proj.inputsheet(key)  # CK: Warning, might want to change
    for sheet in sheetdata.keys():
        if verbose:
            print("Saving sheet %s..." % sheet)
        datashape = np.shape(sheetdata[sheet])
        rows, cols = datashape
        cells = []
        vals = []
        for r in range(rows):
            for c in range(cols):
                cellformat = sheetdata[sheet][r][c]["format"]
                if cellformat in editableformats:
                    cellval = sheetdata[sheet][r][c]["value"]
                    if cellformat in ["edit", "calc"]:
                        cellval = numberify(cellval, blank="none", invalid="die", aslist=False)
                        if sc.isnumber(cellval):
                            cellval /= 100  # Convert from percentage
                    elif cellformat == "bdgt":  # Warning, have to be careful with these.
                        cellval = numberify(cellval, blank="none", invalid="die", aslist=False)
                    elif cellformat == "tick":
                        if not cellval:
                            cellval = ""  # For Excel display
                        else:
                            cellval = True
                    else:
                        pass
                    cells.append([r + 1, c + 1])  # Excel uses 1-based indexing
                    vals.append(cellval)
                    if verbose:
                        print("  Cell (%s,%s) = %s" % (r + 1, c + 1, cellval))
        wb.writecells(sheetname=sheet, cells=cells, vals=vals, verbose=False, wbargs={"data_only": False})  # Can turn on verbose
    proj.load_data(fromfile=False, name=key)  # Change the Dataset and Model, including doing recalculations.
    print("Saving project...")
    save_project(proj)
    return None


@RPC()
def get_dataset_keys(project_id):
    print("Returning dataset info...")
    proj = load_project(project_id, die=True)
    dataset_names = proj.datasets.keys()
    model_names = proj.models.keys()
    if dataset_names != model_names:
        for dsn in dataset_names:
            if dsn not in model_names:
                print("get_dataset_keys(): Model %s not found, recreating now...")
                proj.add_model(dsn)
        save_project(proj)
    return dataset_names


@RPC()
def rename_dataset(project_id, datasetname=None, new_name=None):
    print("Renaming dataset from %s to %s..." % (datasetname, new_name))
    proj = load_project(project_id, die=True)
    proj.datasets.rename(datasetname, new_name)
    proj.datasets[new_name].name = new_name
    proj.spreadsheets.rename(datasetname, new_name)
    proj.models.rename(datasetname, new_name)
    # Loop over all Scen objects and change occurrences that match the old Dataset name to the new name.
    for py_scen in proj.scens.values():  # Loop over all Scens in Project
        if py_scen.model_name == datasetname:
            py_scen.model_name = new_name
    # Loop over all Optim objects and change occurrences that match the old Dataset name to the new name.
    for py_optim in proj.optims.values():  # Loop over all Optims in Project
        if py_optim.model_name == datasetname:
            py_optim.model_name = new_name
    print("Saving project...")
    save_project(proj)
    return None


@RPC()
def copy_dataset(project_id, datasetname=None):
    print("Copying dataset %s..." % datasetname)
    proj = load_project(project_id, die=True)
    print("Number of datasets before copy: %s" % len(proj.datasets))
    new_name = sc.uniquename(datasetname, namelist=proj.datasets.keys())
    print("Old name: %s; new name: %s" % (datasetname, new_name))
    proj.datasets[new_name] = sc.dcp(proj.datasets[datasetname])
    proj.datasets[new_name].name = new_name
    proj.spreadsheets[new_name] = sc.dcp(proj.spreadsheets[datasetname])
    print("Number of datasets after copy: %s" % len(proj.datasets))
    print("Saving project...")
    save_project(proj)
    return new_name


@RPC()
def delete_dataset(project_id, datasetname=None):
    print("Deleting dataset %s..." % datasetname)
    proj = load_project(project_id, die=True)
    print("Number of datasets before delete: %s" % len(proj.datasets))
    if len(proj.datasets) > 1:
        proj.datasets.pop(datasetname)
        proj.spreadsheets.pop(datasetname)
        # Loop over all Scens and delete any that depend on the dataset being deleted.
        for scen_name in proj.scens.keys():  # Loop over all Scen keys in Project
            if proj.scens[scen_name].model_name == datasetname:
                proj.scens.pop(scen_name)
    else:
        raise Exception("Cannot delete last parameter set")
    print("Number of datasets after delete: %s" % len(proj.datasets))
    print("Saving project...")
    save_project(proj)
    return None


# TODO - remove this function? Doesn't appear to be used anywhere
@RPC(call_type="download")
def download_dataset(project_id, datasetname=None):
    """
    For the passed in project UID, get the Project on the server, save it in a
    file, minus results, and pass the full path of this file back.
    """
    proj = load_project(project_id, die=True)  # Load the project with the matching UID.
    dataset = proj.datasets[datasetname]
    return sc.saveobj(None, dataset), "%s - %s.par" % (proj.name, datasetname)


# TODO - remove this function? Doesn't appear to be used anywhere
@RPC(call_type="upload")
def upload_dataset(dataset_filename, project_id):
    """
    For the passed in project UID, get the Project on the server, save it in a
    file, minus results, and pass the full path of this file back.
    """
    proj = load_project(project_id, die=True)  # Load the project with the matching UID.
    dataset = sc.loadobj(dataset_filename)
    datasetname = sc.uniquename(dataset.name, namelist=proj.datasets.keys())
    dataset.name = datasetname  # Reset the name
    proj.datasets[datasetname] = dataset
    save_project(proj)  # Save the new project in the DataStore.
    return datasetname  # Return the new project UID in the return message.


##################################################################################
### Scenario functions and RPCs
##################################################################################


def is_included(prog_set, program, default_included):
    if (program.name in prog_set) or (program.base_cov and default_included and "WASH" not in program.name):
        answer = True
    else:
        answer = False
    return answer


def py_to_js_scen(py_scen, proj, default_included=False):
    """ Convert a Python to JSON representation of a scenario """
    key = py_scen.model_name
    prog_names = proj.dataset(key).prog_names()
    scen_years = proj.dataset(key).t[1] - proj.dataset(key).t[0]  # First year is baseline
    attrs = ["name", "active", "scen_type", "model_name"]
    js_scen = {}
    for attr in attrs:
        js_scen[attr] = getattr(py_scen, attr)  # Copy the attributes into a dictionary
    js_scen["progvals"] = []
    count = -1
    for prog_name in prog_names:
        program = proj.model(key).prog_info.programs[prog_name]
        this_spec = {}
        this_spec["name"] = prog_name
        this_spec["included"] = is_included(py_scen.prog_set, program, default_included)

        # Calculate values
        if this_spec["included"]:
            count += 1
            try:
                this_spec["vals"] = list(py_scen.vals[count])  # Ensure it's a list
            except:
                this_spec["vals"] = [None]
            while len(this_spec["vals"]) < scen_years:  # Ensure it's the right length
                this_spec["vals"].append(None)
        else:
            this_spec["vals"] = [None] * scen_years  # WARNING, kludgy way to extract the number of years

        # Add formatting
        for y in range(len(this_spec["vals"])):
            try:
                if this_spec["vals"][y] in [None, "", "nan"] or sc.isnumber(this_spec["vals"][y], isnan=True):  # It's None or Nan
                    this_spec["vals"][y] = None
                else:

                    if js_scen["scen_type"] == "coverage":  # Convert to percentage
                        this_spec["vals"][y] = str(round(100 * this_spec["vals"][y]))  # Enter to the nearest percentage
                    elif js_scen["scen_type"] == "budget":  # Add commas
                        this_spec["vals"][y] = format(int(round(this_spec["vals"][y])), ",")  # Add commas
                    else:
                        errormsg = "Could not recognize scenario type %s, must be budget or coverage" % js_scen["scen_type"]
                        raise Exception(errormsg)
            except Exception as E:
                this_spec["vals"][y] = str(E)  # If all else fails, set it to the error message
        this_spec["base_cov"] = str(round(program.base_cov * 100))  # Convert to percentage -- this should never be None or Nan
        this_spec["base_spend"] = format(int(round(program.base_spend)), ",")
        js_scen["progvals"].append(this_spec)
    js_scen["t"] = [proj.dataset(key).t[0] + 1, proj.dataset(key).t[1]]  # First year is baseline year
    return js_scen


def js_to_py_scen(js_scen):
    """ Convert a JSON to Python representation of a scenario """
    # WARNING - this is a destructive operation because the Python scenario doesn't record whether an intervention is included or not
    # Therefore, any interventions that aren't included are dropped and the text box values are discarded entirely
    py_json = sc.odict()
    for attr in ["name", "scen_type", "model_name", "active"]:  # Copy these directly
        py_json[attr] = js_scen[attr]
    py_json["progvals"] = sc.odict()  # These require more TLC
    for js_spec in js_scen["progvals"]:
        if js_spec["included"]:
            py_json["progvals"][js_spec["name"]] = []
            vals = []
            for y in range(len(js_spec["vals"])):
                try:
                    val = numberify(js_spec["vals"][y], blank="nan", invalid="die", aslist=False)
                    vals.append(val)
                except:
                    errormsg = 'Value "%s" for "%s" could not be converted to a number' % (js_spec["vals"][y], js_spec["name"])
                    raise Exception(errormsg)
                if js_scen["scen_type"] == "coverage":  # Convert from percentage
                    if vals[y] is not None:
                        if sc.isnumber(vals[y], isnan=False) and not (vals[y] >= 0 and vals[y] <= 100):
                            errormsg = 'Value "%s" for "%s" should be a percentage (between 0 and 100)' % (vals[y], js_spec["name"])
                            raise Exception(errormsg)
                        vals[y] = vals[y] / 100.0  # Convert from percentage
            py_json["progvals"][js_spec["name"]] += vals
    scen = nu.Scen(**py_json)
    return scen


@RPC()
def get_scen_info(project_id, verbose=False):
    print("Getting scenario info...")
    proj = load_project(project_id, die=True)
    scenario_jsons = []
    for py_scen in proj.scens.values():
        js_scen = py_to_js_scen(py_scen, proj)
        scenario_jsons.append(js_scen)
    if verbose:
        print("JavaScript scenario info:")
        sc.pp(scenario_jsons)
    return scenario_jsons


@RPC()
def set_scen_info(project_id, scenario_jsons):
    print("Setting scenario info...")
    proj = load_project(project_id, die=True)
    proj.scens.clear()
    for j, js_scen in enumerate(scenario_jsons):
        print("Setting scenario %s of %s..." % (j + 1, len(scenario_jsons)))
        scen = js_to_py_scen(js_scen)
        proj.add_scens(scen)
    print("Saving project...")
    save_project(proj)
    return None


@RPC()
def get_default_scen(project_id, scen_type=None, model_name=None):
    print("Creating default scenario...")
    if scen_type is None:
        scen_type = "coverage"
    proj = load_project(project_id, die=True)
    py_scen = nu.make_default_scen(model_name, model=proj.model(model_name), scen_type=scen_type, basename="Default scenario (%s)" % scen_type)
    js_scen = py_to_js_scen(py_scen, proj, default_included=True)
    return js_scen


@RPC()
def scen_switch_dataset(project_id, js_scen: dict) -> dict:
    """
    Switch FE dataset preserving content

    The JS scenario can be reused with the exception of the selected programs
    - Missing programs need to be added
    - Extra programs missing from the new dataset need to be removed
    - Otherwise, preserve the selected state of the programs

    :param project_id:
    :param js_optim: Dict from `py_to_js_optim`
    :return: An optimization summary for the FE
    """

    proj = load_project(project_id, die=True)
    scen_years = proj.dataset(js_scen["model_name"]).t[1] - proj.dataset(js_scen["model_name"]).t[0]  # First year is baseline

    original_progvals = sc.dcp({x["name"]: x for x in js_scen["progvals"]})

    new_progvals = []

    for program in proj.model(js_scen["model_name"]).prog_info.programs.values():
        this_spec = {}
        this_spec["name"] = program.name
        this_spec["base_cov"] = str(round(program.base_cov * 100))  # Convert to percentage -- this should never be None or Nan
        this_spec["base_spend"] = format(int(round(program.base_spend)), ",")
        if program.name in original_progvals:
            this_spec["vals"] = original_progvals[program.name]["vals"]
            this_spec["included"] = original_progvals[program.name]["included"]
        else:
            this_spec["vals"] = [None] * scen_years  # WARNING, kludgy way to extract the number of years
            this_spec["included"] = True  # This matches programs defaulting to True in new scenarios

        new_progvals.append(this_spec)

    js_scen["progvals"] = new_progvals
    return js_scen


@RPC()
def convert_scen(project_id, scenkey=None):
    print("Converting scenario...")
    proj = load_project(project_id, die=True)
    proj.convert_scen(scenkey)
    save_project(proj)
    return None


def reformat_costeff(costeff):
    """ Changes the format from an odict to something jsonifiable """
    outcomekeys = costeff[0][0].keys()
    emptycols = [""] * len(outcomekeys)
    table = []
    for i, scenkey, val1 in costeff.enumitems():
        for j, progkey, val2 in val1.enumitems():
            if j == 0:
                if i > 0:
                    table.append(["", ""] + emptycols)  # Blank row
                table.append(["header", scenkey] + emptycols)  # e.g. ['header', 'Wasting example', '', '', '']
                table.append(["keys", "Programs"] + outcomekeys)  # e.g. ['keys', '', 'Number anaemic', 'Number dead', ...]
            table.append(["entry", progkey] + val2.values())  # e.g. ['entry', 'IYCF', '$23,348 per death', 'No impact', ...]
    return table


@RPC()
def run_scens(project_id, doplot=True, do_costeff=False):

    print("Running scenarios...")
    proj = load_project(project_id, die=True)

    if "scens" in proj.results:
        try:
            datastore.delete(key=proj.results["scens"])
        except:
            pass

    proj.run_scens()

    if do_costeff:
        # Get cost-effectiveness table
        costeff = nu.get_costeff(project=proj, results=proj.result("scens"))
        table = reformat_costeff(costeff)
    else:
        table = []

    # Get graphs
    graphs = []
    if doplot:
        figs = proj.plot("scens")
        for f, fig in enumerate(figs.values()):
            for ax in fig.get_axes():
                ax.set_facecolor("none")
            graph_dict = sw.mpld3ify(fig, jsonify=False)
            graphs.append(graph_dict)
            pl.close(fig)
            print("Converted figure %s of %s" % (f + 1, len(figs)))

    # Store results in cache
    proj = cache_results(proj)

    print("Saving project...")
    save_project(proj)
    output = {"graphs": graphs, "table": table}
    return output


##################################################################################
### Optimization functions and RPCs
##################################################################################


def py_to_js_optim(py_optim: nu.Optim, proj: nu.Project):
    """ Convert a Python to JSON representation of an optimization """
    obj_labels = nu.pretty_labels(direction=True).values()
    js_optim = {}
    attrs = ["name", "model_name", "mults", "add_funds", "fix_curr", "filter_progs"]
    for attr in attrs:
        js_optim[attr] = getattr(py_optim, attr)  # Copy the attributes into a dictionary
    weightslist = [{"label": item[0], "weight": abs(item[1])} for item in zip(obj_labels, py_optim.weights)]  # WARNING, ABS HACK
    js_optim["weightslist"] = weightslist
    js_optim["objective_options"] = obj_labels  # Not modified but used on the FE
    js_optim["programs"] = []
    for prog_name in proj.dataset(py_optim.model_name).prog_names():
        js_optim["programs"].append({"name": prog_name, "included": prog_name in py_optim.prog_set})
    return js_optim


def js_to_py_optim(js_optim: dict) -> nu.Optim:
    """ Convert a JSON to Python representation of an optimization """
    obj_keys = nu.default_trackers()
    kwargs = sc.odict()
    attrs = ["name", "model_name", "fix_curr", "filter_progs"]
    for attr in attrs:
        kwargs[attr] = js_optim[attr]
    try:
        kwargs["weights"] = sc.odict()
        for key, item in zip(obj_keys, js_optim["weightslist"]):
            val = numberify(item["weight"], blank="zero", invalid="die", aslist=False)
            kwargs["weights"][key] = val
    except Exception as E:
        print('Unable to convert "%s" to weights' % js_optim["weightslist"])
        raise E
    jsm = js_optim["mults"]
    if not jsm:
        jsm = 1.0
    if sc.isstring(jsm):
        jsm = jsm.split(",")
    vals = numberify(jsm, blank="die", invalid="die", aslist=True)
    kwargs["mults"] = vals
    kwargs["add_funds"] = numberify(js_optim["add_funds"], blank="zero", invalid="die", aslist=False)
    kwargs["prog_set"] = []  # These require more TLC
    for js_spec in js_optim["programs"]:
        if js_spec["included"]:
            kwargs["prog_set"].append(js_spec["name"])
    optim = nu.Optim(**kwargs)
    return optim


@RPC()
def get_optim_info(project_id):
    print("Getting optimization info...")
    proj = load_project(project_id, die=True)
    optim_jsons = []
    for py_optim in proj.optims.values():
        js_optim = py_to_js_optim(py_optim, proj)
        optim_jsons.append(js_optim)
    return optim_jsons


@RPC()
def set_optim_info(project_id, optim_jsons):
    print("Setting optimization info...")
    proj = load_project(project_id, die=True)
    proj.optims.clear()
    for j, js_optim in enumerate(optim_jsons):
        optim = js_to_py_optim(js_optim)
        proj.add_optims(optim)
    print("Saving project...")
    save_project(proj)
    return None


@RPC()
def opt_new_optim(project_id, dataset):
    print("Making new optimization...")
    proj = load_project(project_id, die=True)
    py_optim = nu.make_default_optim(modelname=dataset, basename="Maximize thrive")
    prog_set = []
    for program in proj.model(py_optim.model_name).prog_info.programs.values():
        if is_included(py_optim.prog_set, program, True):
            prog_set.append(program.name)
    py_optim.prog_set = prog_set
    js_optim = py_to_js_optim(py_optim, proj)
    return js_optim


@RPC()
def opt_switch_dataset(project_id, js_optim: dict) -> dict:
    """
    Switch FE dataset preserving content

    The JS optim can be reused with the exception of the selected programs
    - Missing programs need to be added
    - Extra programs missing from the new dataset need to be removed
    - Otherwise, preserve the selected state of the programs

    :param project_id:
    :param js_optim: Dict from `py_to_js_optim`
    :return: An optimization summary for the FE
    """
    proj = load_project(project_id, die=True)
    included = {x["name"]: x["included"] for x in js_optim["programs"]}
    programs = []
    for program in proj.model(js_optim["model_name"]).prog_info.programs.values():
        programs.append({"name": program.name, "included": program.name in included and included[program.name]})
    js_optim["programs"] = programs
    return js_optim


@RPC()
def plot_optimization(project_id, cache_id, do_costeff=False):
    proj = load_project(project_id, die=True)
    proj = retrieve_results(proj)
    figs = proj.plot(key=cache_id, optim=True)  # Only plot allocation
    graphs = []
    for f, fig in enumerate(figs.values()):
        for ax in fig.get_axes():
            ax.set_facecolor("none")
        graph_dict = sw.mpld3ify(fig, jsonify=False)
        graphs.append(graph_dict)
        pl.close(fig)
        print("Converted figure %s of %s" % (f + 1, len(figs)))

    # Get cost-effectiveness table
    if do_costeff:
        costeff = nu.get_costeff(project=proj, results=proj.result(cache_id))
        table = reformat_costeff(costeff)
    else:
        table = []

    return {"graphs": graphs, "table": table}


##################################################################################
### Geospatial functions and RPCs
##################################################################################


def py_to_js_geo(py_geo, proj, key=None, default_included=False):
    """ Convert a Python to JSON representation of an optimization """
    # NB. The list of programs may not be quite right if a project has datasets with
    # different programs. This should be debugged when there is a specific use case
    obj_labels = nu.pretty_labels(direction=True).values()
    prog_names = proj.dataset(key).prog_names()
    js_geo = {}
    attrs = ["name", "modelnames", "mults", "add_funds", "fix_curr", "fix_regionalspend", "filter_progs"]
    for attr in attrs:
        js_geo[attr] = getattr(py_geo, attr)  # Copy the attributes into a dictionary
    weightslist = [{"label": item[0], "weight": abs(item[1])} for item in zip(obj_labels, py_geo.weights)]  # WARNING, ABS HACK
    js_geo["weightslist"] = weightslist
    js_geo["spec"] = []
    for prog_name in prog_names:
        program = proj.model(key).prog_info.programs[prog_name]
        this_spec = {}
        this_spec["name"] = prog_name
        this_spec["included"] = is_included(py_geo.prog_set, program, default_included)
        js_geo["spec"].append(this_spec)
    js_geo["objective_options"] = obj_labels  # Not modified but used on the FE
    js_geo["dataset_selections"] = []
    for key in proj.datasets.keys():
        active = key in js_geo["modelnames"]
        selection = {"name": key, "active": active}
        js_geo["dataset_selections"].append(selection)
    return js_geo


def js_to_py_geo(js_geo):
    """ Convert a JSON to Python representation of an optimization """
    obj_keys = nu.default_trackers()
    json = sc.odict()
    attrs = ["name", "modelnames", "fix_curr", "fix_regionalspend", "filter_progs"]
    for attr in attrs:
        json[attr] = js_geo[attr]
    try:
        json["weights"] = sc.odict()
        for key, item in zip(obj_keys, js_geo["weightslist"]):
            val = numberify(item["weight"], blank="zero", invalid="die", aslist=False)
            json["weights"][key] = val
    except Exception as E:
        print('Unable to convert "%s" to weights' % js_geo["weightslist"])
        raise E
    jsm = js_geo["mults"]
    if not jsm:
        jsm = 1.0
    if sc.isstring(jsm):
        jsm = jsm.split(",")
    vals = numberify(jsm, blank="die", invalid="die", aslist=True)
    json["mults"] = vals
    json["add_funds"] = numberify(js_geo["add_funds"], blank="zero", invalid="die", aslist=False)
    json["prog_set"] = []  # These require more TLC
    for js_spec in js_geo["spec"]:
        if js_spec["included"]:
            json["prog_set"].append(js_spec["name"])
    json["modelnames"] = []
    for item in js_geo["dataset_selections"]:
        if item["active"]:
            json["modelnames"].append(item["name"])
    return json


@RPC()
def get_geo_info(project_id):
    print("Getting optimization info...")
    proj = load_project(project_id, die=True)
    geo_jsons = []
    for py_geo in proj.geos.values():
        js_geo = py_to_js_geo(py_geo, proj)
        geo_jsons.append(js_geo)
    print("JavaScript optimization info:")
    sc.pp(geo_jsons)
    return geo_jsons


@RPC()
def set_geo_info(project_id, geo_jsons):
    print("Setting optimization info...")
    proj = load_project(project_id, die=True)
    proj.geos.clear()
    for j, js_geo in enumerate(geo_jsons):
        print("Setting optimization %s of %s..." % (j + 1, len(geo_jsons)))
        json = js_to_py_geo(js_geo)
        print("Python optimization info for optimization %s:" % (j + 1))
        print(json)
        proj.add_geo(json=json)
    print("Saving project...")
    save_project(proj)
    return None


@RPC()
def get_default_geo(project_id):
    print("Getting default optimization...")
    proj = load_project(project_id, die=True)
    py_geo = nu.make_default_geo(basename="Geospatial optimization")
    js_geo = py_to_js_geo(py_geo, proj, default_included=True)
    print("Created default JavaScript optimization:")
    sc.pp(js_geo)
    return js_geo


@RPC()
def plot_geospatial(project_id, cache_id):
    proj = load_project(project_id, die=True)
    proj = retrieve_results(proj)
    figs = proj.plot(key=cache_id, geo=True)  # Only plot allocation
    graphs = []
    for f, fig in enumerate(figs.values()):
        for ax in fig.get_axes():
            ax.set_facecolor("none")
        graph_dict = sw.mpld3ify(fig, jsonify=False)
        graphs.append(graph_dict)
        print("Converted figure %s of %s" % (f + 1, len(figs)))

    # Get cost-effectiveness table
    costeff = nu.get_costeff(project=proj, results=proj.result(cache_id))
    table = reformat_costeff(costeff)

    return {"graphs": graphs, "table": table}


##################################################################################
### Results RPCs
##################################################################################


def cache_results(proj, verbose=True):
    """ Store the results of the project in Redis """
    for key, result in proj.results.items():
        if not sc.isstring(result):
            result_key = save_result(result)
            proj.results[key] = result_key
            if verbose:
                print('Cached result "%s" to "%s"' % (key, result_key))
    save_project(proj)
    return proj


def retrieve_results(proj, verbose=True):
    """ Retrieve the results from the database back into the project """
    for key, result_key in proj.results.items():
        if sc.isstring(result_key):
            result = load_result(result_key)
            proj.results[key] = result
            if verbose:
                print('Retrieved result "%s" from "%s"' % (key, result_key))
    return proj


@RPC(call_type="download")
def export_results(project_id, cache_id):
    proj = load_project(project_id, die=True)  # Load the project with the matching UID.
    proj = retrieve_results(proj)
    file_name = "%s outputs.xlsx" % proj.name  # Create a filename containing the project name followed by a .prj suffix.
    full_file_name = get_path(file_name, proj.webapp.username)  # Generate the full file name with path.
    proj.write_results(full_file_name, key=cache_id)
    blobject = sc.Blobject(full_file_name)
    return blobject.tofile(), file_name


@RPC(call_type="download")
def export_graphs(project_id, cache_id):
    proj = load_project(project_id, die=True)  # Load the project with the matching UID.
    proj = retrieve_results(proj)
    file_name = "%s graphs.pdf" % proj.name  # Create a filename containing the project name followed by a .prj suffix.
    full_file_name = get_path(file_name, proj.webapp.username)  # Generate the full file name with path.
    figs = proj.plot(key=cache_id)  # Generate the plots
    sc.savefigs(figs, filetype="singlepdf", filename=full_file_name)
    blobject = sc.Blobject(full_file_name)
    return blobject.tofile(), file_name


@RPC()
def read_changelog():
    file = sc.thisdir(__file__, "../CHANGELOG.md")
    with open(file, "r") as f:
        content = f.read()
    return content<|MERGE_RESOLUTION|>--- conflicted
+++ resolved
@@ -144,13 +144,8 @@
     if datastore is None:
         datastore = sw.get_datastore(config=config)
     return datastore  # So can be used externally
-<<<<<<< HEAD
-
-
-=======
-
-
->>>>>>> 836b66f0
+
+
 find_datastore()  # Run this on load
 
 
