--- conflicted
+++ resolved
@@ -15,11 +15,7 @@
 
 # optimised current spending
 # no geospatial optimisation necessary
-<<<<<<< HEAD
-objectives = ['thrive']
-=======
 objectives = ['nonstunted_nonwasted']
->>>>>>> cf752da1
 budgetMultiples = [1]
 
 jobs = []
